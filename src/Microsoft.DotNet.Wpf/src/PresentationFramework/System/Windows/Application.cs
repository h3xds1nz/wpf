// Licensed to the .NET Foundation under one or more agreements.
// The .NET Foundation licenses this file to you under the MIT license.
// See the LICENSE file in the project root for more information.

//
//
// Description:
//              The Application object is a global object that the Avalon platform
//              uses to identify, reference, and communicate with an Avalon application.
//
//              The application object also presents a consistent logical view of an application
//              to an Avalon developer.
//              An Avalon developer uses the application object to listen and respond to application-wide
//              events (like startup, shutdown, and navigation events),
//              to define global properties and maintain state across multiple pages of markup.
//


//In order to avoid generating warnings about unknown message numbers and unknown pragmas
//when compiling your C# source code with the actual C# compiler, you need to disable
//warnings 1634 and 1691. (From PreSharp Documentation)
#pragma warning disable 1634, 1691

using System;

using System.Collections;
using System.Collections.Generic;
using System.Collections.Specialized;
using System.ComponentModel;
using System.Diagnostics;
using System.Globalization;
using System.IO;
using System.Reflection;
using System.Runtime.InteropServices;
using System.Security;
using System.Resources;
using System.Threading;

using System.IO.Packaging;
using System.Windows.Threading;
using System.Windows.Navigation;
using System.Windows;
using System.Windows.Interop;
using System.Windows.Resources;
using System.Windows.Markup;
using System.Net;
using System.Text;

using MS.Internal;
using MS.Internal.AppModel;
using MS.Internal.IO.Packaging;
using MS.Internal.Interop;
using MS.Internal.Navigation;
using MS.Internal.Telemetry;
using MS.Internal.Utility;
using MS.Internal.Resources;
using MS.Utility;
using MS.Win32;
using Microsoft.Win32;
using MS.Internal.Telemetry.PresentationFramework;
using System.Diagnostics.CodeAnalysis;

using PackUriHelper = System.IO.Packaging.PackUriHelper;

namespace System.Windows
{
    /// <summary>
    /// Delegate for Startup Event
    /// </summary>
    public delegate void StartupEventHandler(Object sender, StartupEventArgs e);

    /// <summary>
    /// Delegate for the Exit event.
    /// </summary>
    public delegate void ExitEventHandler(Object sender, ExitEventArgs e);

    /// <summary>
    /// Delegate for SessionEnding event
    /// </summary>
    public delegate void SessionEndingCancelEventHandler(Object sender, SessionEndingCancelEventArgs e);

    #region Application Class

    /// <summary>
    /// Application base class
    /// </summary>
    public class Application : DispatcherObject, IHaveResources, IQueryAmbient
    {
        //------------------------------------------------------
        //
        //  Constructors
        //
        //------------------------------------------------------

        #region Constructors
        /// <summary>
        /// The static constructor calls ApplicationInit
        /// </summary>
        static Application()
        {
            ApplicationInit();
        }

        /// <summary>
        ///     Application constructor
        /// </summary>
        public Application()
        {
#if DEBUG_CLR_MEM
            if (CLRProfilerControl.ProcessIsUnderCLRProfiler &&
               (CLRProfilerControl.CLRLoggingLevel >= CLRProfilerControl.CLRLogState.Performance))
            {
                CLRProfilerControl.CLRLogWriteLine("Application_Ctor");
            }
#endif // DEBUG_CLR_MEM

            EventTrace.EasyTraceEvent(EventTrace.Keyword.KeywordGeneral | EventTrace.Keyword.KeywordPerf, EventTrace.Event.WClientAppCtor);

            lock(_globalLock)
            {
                // set the default statics
                // DO NOT move this from the begining of this constructor
                if (_appCreatedInThisAppDomain == false)
                {
                    Debug.Assert(_appInstance == null, "_appInstance must be null here.");
                    _appInstance = this;
                    IsShuttingDown    = false;
                    _appCreatedInThisAppDomain = true;
                }
                else
                {
                    //lock will be released, so no worries about throwing an exception inside the lock
                    throw new InvalidOperationException(SR.MultiSingleton);
                }
            }


            //
            // (Application not shutting down when calling
            // Application.Current.Shutdown())
            //
            // post item to do startup work
            // posting it here so that this is the first item in the queue. Devs
            // could post items before calling run and then those will be serviced
            // before if we don't post this one here.
            //
            // Also, doing startup (firing OnStartup etc.) once our dispatcher
            // is run ensures that we run before any external code is run in the
            // application's Dispatcher.
            Dispatcher.BeginInvoke(
                DispatcherPriority.Send,
                (DispatcherOperationCallback) delegate(object unused)
                {
                    // Shutdown may be started before the Dispatcher gets to this callback.
                    // This can happen in browser-hosted applications.
                    if (IsShuttingDown)
                        return null;

                    // Event handler exception continuality: if exception occurs in Startup event handler,
                    // our state would not be corrupted because it is fired by posting the item in the queue.
                    // Please check Event handler exception continuality if the logic changes.
                    StartupEventArgs e = new StartupEventArgs();
                    OnStartup(e);

                    // PerformDefaultAction is used to cancel the default navigation for the case
                    // when the app is being loaded as a result of a history navigation.  In such
                    // a case, we don't want to show the startupUri page, rather we show the last
                    // page of the app that we in use before navigating away from it.
                    if (e.PerformDefaultAction)
                    {
                        DoStartup();
                    }
                    return null;
                },
                null);
        }
        #endregion Constructors

        //------------------------------------------------------
        //
        //  Public Methods
        //
        //------------------------------------------------------

        #region Public Methods

        ///<summary>
        ///     Run is called to start an application.
        ///
        ///     Typically a developer will do some setting of properties/attaching to events after instantiating an application object,
        ///     and then call Run() to start the application.
        ///</summary>
        ///<remarks>
        ///     Once run has been called - an application's OnStartup override and Startup event is called
        ///     immediately afterwards.
        ///</remarks>
        /// <returns>ExitCode of the application</returns>
        public int Run()
        {
            EventTrace.EasyTraceEvent(EventTrace.Keyword.KeywordGeneral | EventTrace.Keyword.KeywordPerf, EventTrace.Event.WClientAppRun);
            return this.Run(null);
        }

        ///<summary>
        ///     Run is called to start an application.
        ///
        ///     Typically a developer will do some setting of properties/attaching to events after instantiating an application object,
        ///     and then call Run() to start the application.
        ///     Any arguments passed in as a string array will be added to the command Line property of the StartupEventArgs property.
        ///     The exit code returned by Run will typically be returned to the OS as a return value.
        ///</summary>
        ///<remarks>
        ///     Once run has been called - an application's OnStartup override and Startup event is called
        ///     immediately afterwards.
        ///</remarks>
        /// <param name="window">Window that will be added to the Windows property and made the MainWindow of the Applcation.
        /// The passed Window must be created on the same thread as the Application object.  Furthermore, this Window is
        /// shown once the Application is run.</param>
        /// <returns>ExitCode of the application</returns>
        public int Run(Window window)
        {
            VerifyAccess();
            return RunInternal(window);
        }


        /// <summary>
        ///
        /// </summary>
        /// <param name="serviceType"></param>
        /// <returns></returns>
        internal object GetService(Type serviceType)
        {
            // this is called only from OleCmdHelper and it gets
            // service for IBrowserCallbackServices which is internal.
            // This call is made on the App thread.
            //
            VerifyAccess();
            object service = null;

            if (ServiceProvider != null)
            {
                service = ServiceProvider.GetService(serviceType);
            }
            return service;
        }

        /// <summary>
        ///     Shutdown is called to programmatically shutdown an application.
        ///
        ///     Once shutdown() is called, the application gets called with the
        ///     OnShutdown method to raise the Shutdown event.
        ///     Requires SecurityPermission for unmanaged code
        /// </summary>
        /// <remarks>
        ///     Requires UIPermission with AllWindows access
        /// </remarks>
        public void Shutdown()
        {
            Shutdown(0);
        }

        /// <summary>
        ///     Shutdown is called to programmatically shutdown an application.
        ///
        ///     Once shutdown() is called, the application gets called with the
        ///     OnShutdown method to raise the Shutdown event.
        ///     The exitCode parameter passed in at Shutdown will be returned as a
        ///     return parameter on the run() method, so it can be passed back to the OS.
        /// </summary>
        /// <remarks>
        ///     Callers must have UIPermission(UIPermissionWindow.AllWindows) to call this API.
        /// </remarks>
        /// <param name="exitCode">returned to the Application.Run() method. Typically this will be returned to the OS</param>
        public void Shutdown(int exitCode)
        {
            CriticalShutdown(exitCode);
        }
        internal void CriticalShutdown(int exitCode)
        {
            VerifyAccess();
            //Already called once??
            if (IsShuttingDown == true)
            {
                return;
            }

            ControlsTraceLogger.LogUsedControlsDetails();

            SetExitCode(exitCode);
            IsShuttingDown = true;
            Dispatcher.BeginInvoke(DispatcherPriority.Normal, new DispatcherOperationCallback(ShutdownCallback), null);
}

        /// <summary>
        ///     Searches for a resource with the passed resourceKey and returns it
        /// </summary>
        /// <remarks>
        ///     If the sources is not found on the App, SystemResources are searched.
        /// </remarks>
        /// <param name="resourceKey">Name of the resource</param>
        /// <returns>The found resource.</returns>
        /// <exception cref="ResourceReferenceKeyNotFoundException"> if the key is not found.</exception>
        public object FindResource(object resourceKey)
        {
            ResourceDictionary resources = _resources;
            object resource = null;

            if (resources != null)
            {
                resource = resources[resourceKey];
            }

            if (resource == DependencyProperty.UnsetValue  || resource == null)
            {
                // This is the top of the tree, try the system resource collection
                // Safe from multithreading issues, SystemResources uses the SyncRoot lock to access the resource
                resource = SystemResources.FindResourceInternal(resourceKey);
            }

            if (resource == null)
            {
                Helper.ResourceFailureThrow(resourceKey);
            }

            return resource;
        }

        /// <summary>
        ///     Searches for a resource with the passed resourceKey and returns it
        /// </summary>
        /// <remarks>
        ///     If the sources is not found on the App, SystemResources are searched.
        /// </remarks>
        /// <param name="resourceKey">Name of the resource</param>
        /// <returns>The found resource.  Null if not found.</returns>
        public object TryFindResource(object resourceKey)
        {
            ResourceDictionary resources = _resources;
            object resource = null;

            if (resources != null)
            {
                resource = resources[resourceKey];
            }

            if (resource == DependencyProperty.UnsetValue  || resource == null)
            {
                // This is the top of the tree, try the system resource collection
                // Safe from multithreading issues, SystemResources uses the SyncRoot lock to access the resource
                resource = SystemResources.FindResourceInternal(resourceKey);
            }
            return resource;
        }

        //
        // Internal routine only look up in application resources
        //
        internal object FindResourceInternal(object resourceKey)
        {
            // Call Forwarded
            return FindResourceInternal(resourceKey, false /*allowDeferredResourceReference*/, false /*mustReturnDeferredResourceReference*/);
        }

        internal object FindResourceInternal(object resourceKey, bool allowDeferredResourceReference, bool mustReturnDeferredResourceReference)
        {
            ResourceDictionary resources = _resources;

            if (resources == null)
            {
                return null;
            }
            else
            {
                bool canCache;
                return resources.FetchResource(resourceKey, allowDeferredResourceReference, mustReturnDeferredResourceReference, out canCache);
            }
        }

        /// <summary>
        /// Create logic tree from given resource Locator, and associate this
        /// tree with the given component.
        /// </summary>
        /// <param name="component">Root Element</param>
        /// <param name="resourceLocator">Resource Locator</param>
        public static void LoadComponent(Object component, Uri resourceLocator)
        {
            ArgumentNullException.ThrowIfNull(component);
            ArgumentNullException.ThrowIfNull(resourceLocator);

            if (resourceLocator.OriginalString == null)
                throw new ArgumentException(SR.Format(SR.ArgumentPropertyMustNotBeNull,"resourceLocator", "OriginalString"));

            if (resourceLocator.IsAbsoluteUri == true)
                throw new ArgumentException(SR.AbsoluteUriNotAllowed);

            // Passed a relative Uri here.
            // needs to resolve it to Pack://Application.
            //..\..\ in the relative Uri will get stripped when creating the new Uri and resolving to the
            //PackAppBaseUri, i.e. only relative Uri within the appbase are created here
            Uri currentUri = new Uri(BaseUriHelper.PackAppBaseUri, resourceLocator);

            //
            // Generate the ParserContext from packUri
            //
            ParserContext pc = new ParserContext();

            pc.BaseUri = currentUri;

            bool bCloseStream = true;  // Whether or not to close the stream after LoadBaml is done.

            Stream stream = null;  // stream could be extracted from the manifest resource or cached in the
                                   // LoadBamlSyncInfo depends on how this method is called.

            //
            // We could be here because of an InitializeCompoenent() call from the ctor of this component.
            // Check if this component was originally being created from the same Uri by the BamlConverter
            // or LoadComponent(uri).
            //
            if (IsComponentBeingLoadedFromOuterLoadBaml(currentUri) == true)
            {
                NestedBamlLoadInfo nestedBamlLoadInfo = s_NestedBamlLoadInfo.Peek();

                // If so, use the stream already created for this component on this thread by the
                // BamlConverter and seek to origin. This gives better perf by avoiding a duplicate
                // WebRequest.
                stream = nestedBamlLoadInfo.BamlStream;

                stream.Seek(0, SeekOrigin.Begin);

                pc.SkipJournaledProperties = nestedBamlLoadInfo.SkipJournaledProperties;

                // Reset the OuterUri in the top LoadBamlSyncInfo in the stack for the performance optimization.
                nestedBamlLoadInfo.BamlUri = null;

                // Start a new load context for this component to allow it to initialize normally via
                // its InitializeComponent() so that code in the ctor following it can access the content.
                // This call will not close the stream since it is owned by the load context created by
                // the BamlConverter and will be closed from that context after this function returns.

                bCloseStream = false;
            }
            else
            {
                // if not, this is a first time regular load of the component.
                PackagePart part = GetResourceOrContentPart(resourceLocator);
                ContentType contentType = new ContentType(part.ContentType);
                stream = part.GetSeekableStream();
                bCloseStream = true;

                //
                // The stream must be a BAML stream.
                // check the content type.
                //
                if (!MimeTypeMapper.BamlMime.AreTypeAndSubTypeEqual(contentType))
                {
                    throw new Exception(SR.Format(SR.ContentTypeNotSupported, contentType));
                }
            }

            IStreamInfo bamlStream = stream as IStreamInfo;

            if (bamlStream == null || bamlStream.Assembly != component.GetType().Assembly)
            {
                throw new Exception(SR.Format(SR.UriNotMatchWithRootType, component.GetType( ), resourceLocator));
            }

            XamlReader.LoadBaml(stream, pc, component, bCloseStream);
        }

        /// <summary>
        /// Create logic tree from given resource Locator, and return the root of
        /// this tree.
        /// </summary>
        /// <param name="resourceLocator">Resource Locator</param>
        public static object LoadComponent(Uri resourceLocator)
        {
            ArgumentNullException.ThrowIfNull(resourceLocator);

            if (resourceLocator.OriginalString == null)
                throw new ArgumentException(SR.Format(SR.ArgumentPropertyMustNotBeNull,"resourceLocator", "OriginalString"));

            if (resourceLocator.IsAbsoluteUri == true)
                throw new ArgumentException(SR.AbsoluteUriNotAllowed);

            return LoadComponent(resourceLocator, false);
        }

        // <summary>
        // Create logic tree from given resource Locator, and return the root of
        // this tree.
        // </summary>
        // <param name="resourceLocator">Resource Locator</param>
        // <param name="bSkipJournaledProperties">SkipJournaledProperties or not</param>
        internal static object LoadComponent(Uri resourceLocator, bool bSkipJournaledProperties)
        {
            //
            // Only the Public LoadComponent(uri) and Journal navigation for PageFunction resume
            // call this method, the caller should have ensure the passed paramaters are valid.
            // So don't need to explicitly do the validation check for the parameters.
            //

            // Passed a relative Uri here.
            // needs to resolve it to Pack://Application.
            //..\..\ in the relative Uri will get stripped when creating the new Uri and resolving to the
            //PackAppBaseUri, i.e. only relative Uri within the appbase are created here
            Uri packUri = BindUriHelper.GetResolvedUri(BaseUriHelper.PackAppBaseUri, resourceLocator);

            PackagePart part = GetResourceOrContentPart(packUri);
            ContentType contentType = new ContentType(part.ContentType);
            Stream stream = part.GetSeekableStream();

            ParserContext pc = new ParserContext();
            pc.BaseUri = packUri;
            pc.SkipJournaledProperties = bSkipJournaledProperties;

            //
            // The stream must be a BAML or XAML stream.
            //
            if (MimeTypeMapper.BamlMime.AreTypeAndSubTypeEqual(contentType))
            {
                return LoadBamlStreamWithSyncInfo(stream, pc);
            }
            else if (MimeTypeMapper.XamlMime.AreTypeAndSubTypeEqual(contentType))
            {
                return XamlReader.Load(stream, pc);
            }
            else
            {
                throw new Exception(SR.Format(SR.ContentTypeNotSupported, contentType.ToString()));
            }
        }


        //
        // A helper method to create a tree from a baml stream.
        //
        // This helper will be called by BamlConverter and LoadComponent(Uri).
        //
        // If root element type in the bamlstream was compiled from a xaml file,
        // and the bamlstream created from the xaml file is exact same as the baml stream
        // passed in this method, we don't want to generate duplicate tree nodes.
        // Navigate(Uri) and LoadComponent(Uri) may hit this situation.
        //
        // The caller should prepare baml stream and appropriate ParserContext.
        //
        internal static object LoadBamlStreamWithSyncInfo(Stream stream, ParserContext pc)
        {
            object rootElement = null;

            // The callers should have already done the parameter validation.
            // So the code here uses assert instead of throwing exception.
            //
            Debug.Assert(stream != null, "stream should not be null.");
            Debug.Assert(pc != null, "pc should not be null.");

            if (s_NestedBamlLoadInfo == null)
            {
                s_NestedBamlLoadInfo = new Stack<NestedBamlLoadInfo>();
            }

            // Keep the Uri and Stream which is being handled by LoadBaml in this thread.
            // If the ctor of the root element in this tree calls the InitializeComponent
            // method, the baml loaded in that context will go through and this one will
            // be skipped to completion automatically, since the same stream will be used,
            // essentially making the LoadBaml in this helper a No-OP.
            //
            NestedBamlLoadInfo loadBamlSyncInfo = new NestedBamlLoadInfo(pc.BaseUri, stream, pc.SkipJournaledProperties);

            s_NestedBamlLoadInfo.Push(loadBamlSyncInfo);
            try
            {
                // LoadBaml will close the stream.
                rootElement = XamlReader.LoadBaml(stream, pc, null, true);
            }
            finally
            {
                // Reset the per-thread Uri & Stream setting to indicate that tree generation
                // from the baml stream is done.
                s_NestedBamlLoadInfo.Pop();

                if (s_NestedBamlLoadInfo.Count == 0)
                {
                    s_NestedBamlLoadInfo = null;
                }
            }
            return rootElement;
        }

        /// <summary>
        /// Get PackagePart for a uri, the uri maps to a resource which is embedded
        /// inside manifest resource "$(AssemblyName).g.resources" in Application or
        /// dependent library assembly.
        ///
        /// If the Uri doesn't map to any resource, this method returns null.
        ///
        /// The accepted uri could be relative uri or pack uri.
        ///
        ///   Such as
        ///    Resource from Application assembly
        ///         "image/picture1.jpg" or
        ///         "pack://application:,,,/image/picture1.jpg"
        ///
        ///    Resource from a library assembly
        ///         "mylibrary;component/image/picture2.png" or
        ///         "pack://application:,,,/mylibrary;component/image/picture3.jpg"
        ///
        /// </summary>
        /// <param name="uriResource">the uri maps to the resource</param>
        /// <returns>PackagePart or null</returns>
        public static StreamResourceInfo GetResourceStream(Uri uriResource)
        {
            ArgumentNullException.ThrowIfNull(uriResource);

            if (uriResource.OriginalString == null)
                throw new ArgumentException(SR.Format(SR.ArgumentPropertyMustNotBeNull, "uriResource", "OriginalString"));

            if (uriResource.IsAbsoluteUri == true && !BaseUriHelper.IsPackApplicationUri(uriResource))
            {
                throw new ArgumentException(SR.NonPackAppAbsoluteUriNotAllowed);
            }

            ResourcePart part = GetResourceOrContentPart(uriResource) as ResourcePart;
            return (part == null) ? null : new StreamResourceInfo(part.GetSeekableStream(), part.ContentType);
        }

        /// <summary>
        /// Get PackagePart for a uri, the uri maps to a content file which is associated
        /// with the application assembly.
        ///
        /// If the Uri doesn't map to any content file, this method returns null.
        ///
        /// The accepted uri could be relative uri or pack://Application:,,,/ uri.
        ///
        ///   Such as
        ///         "image/picture1.jpg"
        ///    or
        ///        "pack://application:,,,/image/picture1.jpg"
        ///
        /// </summary>
        /// <param name="uriContent">the uri maps to the Content File</param>
        /// <returns>PackagePart or null</returns>
        public static StreamResourceInfo GetContentStream(Uri uriContent)
        {
            ArgumentNullException.ThrowIfNull(uriContent);

            if (uriContent.OriginalString == null)
                throw new ArgumentException(SR.Format(SR.ArgumentPropertyMustNotBeNull, "uriContent", "OriginalString"));

            if (uriContent.IsAbsoluteUri == true && !BaseUriHelper.IsPackApplicationUri(uriContent))
            {
                throw new ArgumentException(SR.NonPackAppAbsoluteUriNotAllowed);
            }

            ContentFilePart part = GetResourceOrContentPart(uriContent) as ContentFilePart;
            return (part == null) ? null : new StreamResourceInfo(part.GetSeekableStream(), part.ContentType);
        }

        /// <summary>
        /// Get PackagePart for a uri, the uri maps to a file which comes from the place
        /// where the application was originally deployed.
        ///
        /// The accepted uri could be relative uri such as "foo.jpg"
        ///
        /// or  pack Uri, "pack://siteoforigin:,,,/foo.jpg"
        ///
        /// </summary>
        /// <param name="uriRemote">the uri maps to the resource</param>
        /// <returns>PackagePart or null</returns>
        public static StreamResourceInfo GetRemoteStream(Uri uriRemote)
        {
            SiteOfOriginPart sooPart = null;

            ArgumentNullException.ThrowIfNull(uriRemote);

            if (uriRemote.OriginalString == null)
                throw new ArgumentException(SR.Format(SR.ArgumentPropertyMustNotBeNull, "uriRemote", "OriginalString"));

            if (uriRemote.IsAbsoluteUri == true)
            {
                if (BaseUriHelper.SiteOfOriginBaseUri.IsBaseOf(uriRemote) != true)
                {
                    throw new ArgumentException(SR.NonPackSooAbsoluteUriNotAllowed);
                }
            }

            Uri resolvedUri = BindUriHelper.GetResolvedUri(BaseUriHelper.SiteOfOriginBaseUri, uriRemote);

            Uri packageUri = PackUriHelper.GetPackageUri(resolvedUri);
            Uri partUri = PackUriHelper.GetPartUri(resolvedUri);

            //
            // SiteOfOriginContainer must have been added into the package cache, the code should just
            // take use of that SiteOfOriginContainer instance, instead of creating a new instance here.
            //
            SiteOfOriginContainer sooContainer = (SiteOfOriginContainer)GetResourcePackage(packageUri);

            // the SiteOfOriginContainer is shared across threads;  synchronize access to it
            // using the same lock object as other uses (PackWebResponse+CachedResponse.GetResponseStream)
            lock (sooContainer)
            {
                sooPart = sooContainer.GetPart(partUri) as SiteOfOriginPart;
            }

            //
            // Verify if the sooPart is for a valid remote file.
            //
            Stream stream = null;

            if (sooPart != null)
            {
                try
                {
                    stream = sooPart.GetSeekableStream();

                    if (stream == null)
                    {
                        //
                        // Cannot get stream from this PackagePart for some unknown reason,
                        // since the code didn't throw WebException.
                        //
                        sooPart = null;
                    }
                }
                catch (WebException)
                {
                    // A WebException is thrown when the code tried to get stream from the PackagePart.
                    // The Uri passed to this method must be a wrong uri.
                    // Return null for this case.
                    sooPart = null;

                    // For all other exceptions such as security exception, etc, let it go to upper frame,
                    // and fail eventually if no exception handler wants to catch it.
                }
            }

            // When stream is not null, sooPart cannot be null either
            Debug.Assert( ((stream != null) && (sooPart == null)) != true,  "When stream is not null, sooPart cannot be null either");

            return (stream == null) ? null : new StreamResourceInfo(stream, sooPart.ContentType);
        }

        /// <summary>
        /// Gets the cookie for the uri. It will work only for site of origin.
        /// </summary>
        /// <param name="uri">The uri for which the cookie is to be read</param>
        /// <returns>The cookie, if it exsits, else an exception is thrown.</returns>
        /// <Remarks>
        ///     Callers must have FileIOPermission(FileIOPermissionAccess.Read) or WebPermission(NetworkAccess.Connect) for the Uri, depending on whether the Uri is a file Uri or not, to call this API.
        /// </Remarks>
        public static string GetCookie(Uri uri)
        {
            return CookieHandler.GetCookie(uri, true/*throwIfNoCookie*/);
        }

        /// <summary>
        /// Sets the cookie for the uri. It will work only for site of origin.
        /// </summary>
        /// <param name="uri">The uri for which the cookie is to be set</param>
        /// <param name="value">The value of the cookie. Should be name=value, but "value-only" cookies are also allowed. </param>
        /// <Remarks>
        ///     Callers must have FileIOPermission(FileIOPermissionAccess.Read) or WebPermission(NetworkAccess.Connect) for the Uri, depending on whether the Uri is a file Uri or not, to call this API.
        /// </Remarks>
        public static void SetCookie(Uri uri, string value)
        {
            CookieHandler.SetCookie(uri, value);
        }

        #endregion Public Methods

        //------------------------------------------------------
        //
        //  Public Properties
        //
        //------------------------------------------------------

        #region Public Properties

        /// <summary>
        ///     The Current property enables the developer to always get to the application in
        ///     AppDomain in which they are running.
        /// </summary>
        static public Application Current
        {
            get
            {
                // There is no need to take the _globalLock because reading a
                // reference is an atomic operation. Moreover taking a lock
                // also causes risk of re-entrancy because it pumps messages.

                return _appInstance;
            }
        }

        /// <summary>
        ///     The Windows property exposes a WindowCollection object, from which a developer
        ///     can iterate over all the windows that have been opened in the current application.
        /// </summary>
        // DO-NOT USE THIS PROPERY IF YOU MEAN TO MODIFY THE UNDERLYING COLLECTION.  USE
        // WindowsInternal PROPERTY FOR MODIFYING THE UNDERLYING DATASTRUCTURE.
        public WindowCollection Windows
        {
            get
            {
                VerifyAccess();
                return WindowsInternal.Clone();
            }
        }

        /// <summary>
        ///     The MainWindow property indicates the primary window of the application.
        ///     Note that setting the mainWindow property is not possible for browser hosted applications.
        /// </summary>
        /// <remarks>
        ///     By default - MainWindow will be set to the first window opened in the application.
        ///     However the MainWindow may be set programmatically to indicate "this is my main window".
        ///     It is a recommended programming style to refer to MainWindow in code instead of Windows[0].
        ///
        /// </remarks>
        public Window MainWindow
        {
            get
            {
                VerifyAccess();
                return _mainWindow;
            }

            set
            {
                VerifyAccess();

                if (value != _mainWindow)
                {
                    _mainWindow = value;
                }
            }
        }

        /// <summary>
        ///     The ShutdownMode property is called to set the shutdown specific mode of
        ///     the application. Setting this property controls the way in which an application
        ///     will shutdown.
        ///         The three values for the ShutdownMode enum are :
        ///                 OnLastWindowClose
        ///                 OnMainWindowClose
        ///                 OnExplicitShutdown
        ///
        ///         OnLastWindowClose - this mode will shutdown the application when  the
        ///                             last window is closed, or an explicit call is made
        ///                             to Application.Shutdown(). This is the default mode.
        ///
        ///         OnMainWindowClose - this mode will shutdown the application when the main
        ///                             window has been closed, or Application.Shutdown() is
        ///                             called. Note that if the MainWindow property has not
        ///                             been set - this mode is equivalent to OnExplicitOnly.
        ///
        ///         OnExplicitShutdown- this mode will shutdown the application only when an
        ///                             explicit call to OnShutdown() has been made.
        /// </summary>
        public ShutdownMode ShutdownMode
        {
            get
            {
                VerifyAccess();
                return _shutdownMode;
            }

            set
            {
                VerifyAccess();
                if ( !IsValidShutdownMode(value) )
                {
                    throw new InvalidEnumArgumentException("value", (int)value, typeof(ShutdownMode));
                }
                if (IsShuttingDown == true || _appIsShutdown == true)
                {
                    throw new InvalidOperationException(SR.ShutdownModeWhenAppShutdown);
                }

                _shutdownMode = value;
            }
        }

        /// <summary>
        ///     Current locally defined Resources
        /// </summary>
        [Ambient]
        public ResourceDictionary Resources
        {
            //Don't use  VerifyAccess() here since Resources can be set from any thread.
            //We synchronize access using _globalLock

            get
            {
                ResourceDictionary resources;
                bool needToAddOwner = false;

                lock(_globalLock)
                {
                    if (_resources == null)
                    {
                        // Shouldn't return null for property of type collection.
                        // It enables the Mort scenario: application.Resources.Add();
                        _resources = new ResourceDictionary();
                        needToAddOwner = true;
                    }

                    resources = _resources;
                }

                if (needToAddOwner)
                {
                    resources.AddOwner(this);
                }

                return resources;
            }
            set
            {
                bool invalidateResources = false;
                ResourceDictionary oldValue;

                lock(_globalLock)
                {
                    oldValue = _resources;
                    _resources = value;
                }

                if (oldValue != null)
                {
                    // This app is no longer an owner for the old RD
                    oldValue.RemoveOwner(this);
                }

                if(_reloadFluentDictionary && !_resourcesInitialized)
                {
                    if(value != null && ThemeMode != ThemeMode.None)
                    {
                        value.MergedDictionaries.Insert(0, ThemeManager.GetThemeDictionary(ThemeMode));
                    }
                    _reloadFluentDictionary = false;
                    invalidateResources = true;
                }

                if (value != null)
                {
                    if (!value.ContainsOwner(this))
                    {
                        // This app is an owner for the new RD
                        value.AddOwner(this);
                    }
                }

                if (oldValue != value)
                {
                    invalidateResources = true;
                }

                if (invalidateResources)
                {
                    InvalidateResourceReferences(new ResourcesChangeInfo(oldValue, value));
                }
            }
        }

        ResourceDictionary IHaveResources.Resources
        {
            get { return Resources; }
            set { Resources = value; }
        }

        [Experimental("WPF0001")]
        [TypeConverter(typeof(ThemeModeConverter))]
        public ThemeMode ThemeMode
        {
            get
            {
                return _themeMode;
            }
            set
            {
                VerifyAccess();
                if (!ThemeManager.IsValidThemeMode(value))
                {
                    throw new ArgumentException(string.Format("ThemeMode value {0} is invalid. Use None, System, Light or Dark", value));
                }
                
                ThemeMode oldValue = _themeMode;
                _themeMode = value;

                if(!_resourcesInitialized)
                {

                    ThemeManager.OnApplicationThemeChanged(oldValue, value);

                    // If the resources are not initializd, fluent dictionary
                    // included in this operation will be reset.
                    // Hence, we need to reload the fluent dictionary.
                    _reloadFluentDictionary = true;

                    // OnApplicationThemeChanged will trigger InvalidateResourceReferences
                    // which will mark _resourcesInitialized = true, however since 
                    // the value earlier was false, it means that Resources may not have been
                    // parsed from BAML yet. Hence, we need to reset the value to false.
                    _resourcesInitialized = false;

                    return;
                }

                ThemeManager.OnApplicationThemeChanged(oldValue, value);
            }
        }

        bool IQueryAmbient.IsAmbientPropertyAvailable(string propertyName)
        {
            // We want to make sure that StaticResource resolution checks the .Resources
            // Ie.  The Ambient search should look at Resources if it is set.
            // Even if it wasn't set from XAML (eg. the Ctor (or derived Ctor) added stuff)
            return (propertyName == "Resources" && _resources != null);
        }

        // Says if App.Resources has any implicit styles
        internal bool HasImplicitStylesInResources
        {
            get { return _hasImplicitStylesInResources; }
            set { _hasImplicitStylesInResources = value; }
        }

        /// <summary>
        /// The main page
        /// </summary>
        /// <remarks>
        /// This property should only be called from the Application thread
        /// </remarks>
        public Uri StartupUri
        {
            get
            {
                // Don't call VerifyAccess.  System.Printing can call this from another thread.
                return _startupUri;
            }
            set
            {
                VerifyAccess();
                ArgumentNullException.ThrowIfNull(value);

                _startupUri = value;
            }
        }


        /// <summary>
        /// Gets the property Hashtable.
        /// </summary>
        /// <returns>IDictionary interface</returns>
        /// <remarks>
        /// This property is accessible from any thread
        /// </remarks>
        public IDictionary Properties
        {
            get
            {
                // change from before; Before we used to return null
                // but that might throw a nullpointer exception if
                // indexers are being used on the Hashtable object
                lock(_globalLock)
                {
                    if (_htProps == null)
                    {
                        // so we will have 5 entries before we resize
                        _htProps = new HybridDictionary(5);
                    }
                    return _htProps;
                }
            }
        }


        /// <summary>
        /// This property gets and sets the assembly pack://application:,,,/ refers to.
        /// </summary>
        public static Assembly ResourceAssembly
        {
            get
            {
                if (_resourceAssembly == null)
                {
                    lock (_globalLock)
                    {
                        _resourceAssembly = Assembly.GetEntryAssembly();
                    }
                }

                return _resourceAssembly;
            }
            set
            {
                lock (_globalLock)
                {
                    if (_resourceAssembly != value)
                    {
                        if ((_resourceAssembly == null) && (Assembly.GetEntryAssembly() == null))
                        {
                            _resourceAssembly = value;
                            BaseUriHelper.ResourceAssembly = value;
                        }
                        else
                        {
                            throw new InvalidOperationException(SR.Format(SR.PropertyIsImmutable, "ResourceAssembly", "Application"));
                        }
                    }
                }
            }
        }

        #endregion Public Properties

        //------------------------------------------------------
        //
        //  Public Events
        //
        //------------------------------------------------------

        #region Public Events
        /// <summary>
        ///     The Startup event is fired when an application is starting.
        ///     This event is raised by the OnStartup method.
        /// </summary>
        public event StartupEventHandler Startup
        {
            add{ VerifyAccess(); Events.AddHandler(EVENT_STARTUP, value); }
            remove{ VerifyAccess(); Events.RemoveHandler(EVENT_STARTUP, value); }
        }

        /// <summary>
        /// The Exit event is fired when an application is shutting down.
        /// This event is raised by the OnExit method.
        /// </summary>
        public event ExitEventHandler Exit
        {
            add{ VerifyAccess(); Events.AddHandler(EVENT_EXIT, value); }
            remove{ VerifyAccess(); Events.RemoveHandler(EVENT_EXIT, value); }
        }

        /// <summary>
        /// The Activated event is fired when an applications window has been activated from
        /// the OS ( alt-tab, or changing application from taskbar, or clicking on a winodw).
        /// This event is raised by the OnActivated method.
        /// </summary>
        public event EventHandler Activated;

        /// <summary>
        /// The Deactivated event is fired when an applications window has been de-activated
        /// from the OS ( alt-tab, or changing application from taskbar, or clicking away
        /// from an applications window). This event is raised by the OnDeactivated method.
        /// </summary>
        public event EventHandler Deactivated;

        /// <summary>
        /// The SessionEnding event is fired when windows is ending, either due to a shutdown,
        /// or loggoff from the start menu ( or calling the ExitWindows function).  The
        /// ReasonSessionEnding enum on the  SessionEndingEventArgs indicates whether the session
        /// is ending in response to a shutdown of the OS, or if the user is logging off.
        /// </summary>
        public event SessionEndingCancelEventHandler SessionEnding
        {
            add{ VerifyAccess(); Events.AddHandler(EVENT_SESSIONENDING, value); }
            remove{ VerifyAccess(); Events.RemoveHandler(EVENT_SESSIONENDING, value); }
        }

        /// <summary>
        /// The DispatcherUnhandledException event is fired when an unhandled exception
        /// is caught at the Dispatcher level (by the dispatcher).
        /// </summary>
        public event DispatcherUnhandledExceptionEventHandler DispatcherUnhandledException
        {
            //Dispatcher.Invoke will call the callback on the dispatcher thread so a VerifyAccess()
            //check is redundant (and wrong) outside the invoke call

            add
            {
                Dispatcher.Invoke(
                    DispatcherPriority.Send,
                    (DispatcherOperationCallback) delegate(object unused)
                    {
                        Dispatcher.UnhandledException += value;
                        return null;
                    },
                    null);
            }
            remove
            {
                Dispatcher.Invoke(
                    DispatcherPriority.Send,
                    (DispatcherOperationCallback) delegate(object unused)
                    {
                        Dispatcher.UnhandledException -= value;
                        return null;
                    },
                    null);
            }
        }

        /// <summary>
        /// </summary>
        public event NavigatingCancelEventHandler Navigating;

        /// <summary>
        /// </summary>
        public event NavigatedEventHandler Navigated;

        /// <summary>
        /// </summary>
        public event NavigationProgressEventHandler NavigationProgress;

        /// <summary>
        /// This event is fired when an error is encountered during a navigation
        /// </summary>
        public event NavigationFailedEventHandler NavigationFailed;

        /// <summary>
        /// </summary>
        public event LoadCompletedEventHandler LoadCompleted;

        /// <summary>
        /// </summary>
        public event NavigationStoppedEventHandler NavigationStopped;

        /// <summary>
        /// </summary>
        public event FragmentNavigationEventHandler FragmentNavigation;
        #endregion Public Events

        //------------------------------------------------------
        //
        //  Protected Methods
        //
        //------------------------------------------------------

        #region Protected Methods
        /// <summary>
        ///     OnStartup is called to raise the Startup event. The developer will typically override this method
        ///     if they want to take action at startup time ( or they may choose to attach an event).
        ///     This method will be called once when the application begins, once that application's Run() method
        ///     has been called.
        /// </summary>
        /// <remarks>
        ///     This method follows the .Net programming guideline of having a protected virtual method
        ///     that raises an event, to provide a convenience for developers that subclass the event.
        ///     If you override this method - you need to call Base.OnStartup(...) for the corresponding event
        ///     to be raised.
        /// </remarks>
        /// <param name="e">The event args that will be passed to the Startup event</param>
        protected virtual void OnStartup(StartupEventArgs e)
        {
            VerifyAccess();

            StartupEventHandler handler = (StartupEventHandler)Events[EVENT_STARTUP];
            if (handler != null)
            {
                handler(this, e);
            }
        }

        /// <summary>
        ///     OnExit is called to raise the Exit event.
        ///     The developer will typically override this method if they want to take
        ///     action when the application exits  ( or they may choose to attach an event).
        /// </summary>
        /// <remarks>
        ///     This method follows the .Net programming guideline of having a protected virtual method
        ///     that raises an event, to provide a convenience for developers that subclass the event.
        ///     If you override this method - you need to call Base.OnExit(...) for the
        ///     corresponding event to be raised.
        /// </remarks>
        /// <param name="e">The event args that will be passed to the Exit event</param>
        protected virtual void OnExit(ExitEventArgs e)
        {
            VerifyAccess();

            ExitEventHandler handler = (ExitEventHandler)Events[EVENT_EXIT];
            if (handler != null)
            {
                handler(this, e);
            }
        }

        /// <summary>
        ///     OnActivated is called to raise the Activated event.
        ///     The developer will typically override this method if they want to take action
        ///     when the application gets activated ( or they may choose to attach an event).
        ///     This method will be called when one of the current applications windows gets
        ///     activated on the desktop. ( This corresponds to Users WM_ACTIVATEAPP message).
        /// </summary>
        /// <remarks>
        ///     This method follows the .Net programming guideline of having a protected
        ///     virtual method that raises an event, to provide a convenience for developers
        ///     that subclass the event.
        /// </remarks>
        /// <param name="e"></param>
        protected virtual void OnActivated(EventArgs e)
        {
            VerifyAccess();
            if (Activated != null)
            {
                Activated(this, e);
            }
        }

        /// <summary>
        ///     OnDeactivated is called to raise the Deactivated event. The developer will
        ///     typically override this method if they want to take action when the application
        ///     gets deactivated ( or they may choose to attach an event).
        ///     This method will be called when one of the current applications windows gets
        ///     activated on the desktop. ( This corresponds to Users WM_ACTIVATEAPP message,
        ///     with an wparam indicating the app is being deactivated).
        /// </summary>
        /// <remarks>
        ///     This method follows the .Net programming guideline of having a protected virtual
        ///     method that raises an event, to provide a convenience for developers that
        ///     subclass the event.
        /// </remarks>
        /// <param name="e"></param>
        protected virtual void OnDeactivated(EventArgs e)
        {
            VerifyAccess();
            if (Deactivated != null)
            {
                Deactivated(this, e);
            }
        }

        /// <summary>
        ///     OnSessionEnding is called to raise the SessionEnding event. The developer will
        ///     typically override this method if they want to take action when the OS is ending
        ///     a session ( or they may choose to attach an event). This method will be called when
        ///     the user has chosen to either logoff or shutdown. These events are equivalent
        ///     to receiving a WM_QUERYSESSION window event. Windows will send it when user is
        ///     logging out/shutting down. ( See http://msdn.microsoft.com/library/default.asp?url=/library/en-us/sysinfo/base/wm_queryendsession.asp ).
        ///     By default if this event is not cancelled - Avalon will then call Application.Shutdown.
        /// </summary>
        /// <remarks>
        ///     This method follows the .Net programming guideline of having a protected virtual
        ///     method that raises an event, to provide a convenience for developers that subclass
        ///     the event.
        /// </remarks>
        /// <param name="e"></param>
        protected virtual void OnSessionEnding(SessionEndingCancelEventArgs e)
        {
            VerifyAccess();

            SessionEndingCancelEventHandler handler = (SessionEndingCancelEventHandler)Events[EVENT_SESSIONENDING];
            if (handler != null)
            {
                handler(this, e);
            }
        }

        /// <summary>
        /// This method fires the Navigating event
        /// </summary>
        /// <remarks>
        ///     This method follows the .Net programming guideline of having a protected virtual
        ///     method that raises an event, to provide a convenience for developers that subclass
        ///     the event. If you override this method - you need to call Base.OnNavigating(...) for
        ///     the corresponding event to be raised.
        /// </remarks>
        /// <param name="e">NavigationEventArgs</param>
        protected virtual void OnNavigating(NavigatingCancelEventArgs e)
        {
            VerifyAccess();
            if (Navigating != null)
            {
                Navigating(this, e);
            }
        }

        /// <summary>
        /// This method fires the Navigated event
        /// on receiving all of the stream contents
        /// for the given bpu
        /// </summary>
        /// <remarks>
        ///     This method follows the .Net programming guideline of having a protected virtual
        ///     method that raises an event, to provide a convenience for developers that subclass
        ///     the event. If you override this method - you need to call Base.OnNavigated(...) for
        ///     the corresponding event to be raised.
        /// </remarks>
        /// <param name="e">NavigationEventArgs</param>
        protected virtual void OnNavigated(NavigationEventArgs e)
        {
            VerifyAccess();
            if (Navigated != null)
            {
                Navigated(this, e);
            }
        }

        /// <summary>
        /// This method fires the NavigationProgress event
        /// each time number of bytes equal to bytesInterval is read
        /// </summary>
        /// <remarks>
        ///     This method follows the .Net programming guideline of having a protected virtual
        ///     method that raises an event, to provide a convenience for developers that subclass
        ///     the event. If you override this method - you need to call Base.OnNavigationProgress(...) for
        ///     the corresponding event to be raised.
        /// </remarks>
        /// <param name="e">NavigationEventArgs</param>
        protected virtual void OnNavigationProgress(NavigationProgressEventArgs e)
        {
            VerifyAccess();
            if (NavigationProgress != null)
            {
                NavigationProgress(this, e);
            }
        }

        /// <summary>
        /// This method fires the NavigationFailed event
        /// When there is an error encountered in navigation
        /// </summary>
        /// <remarks>
        ///     This method follows the .Net programming guideline of having a protected virtual
        ///     method that raises an event, to provide a convenience for developers that subclass
        ///     the event. If you override this method - you need to call Base.OnNavigationProgress(...) for
        ///     the corresponding event to be raised.
        /// </remarks>
        /// <param name="e">NavigationFailedEventArgs</param>
        protected virtual void OnNavigationFailed(NavigationFailedEventArgs e)
        {
            VerifyAccess();
            if (NavigationFailed != null)
            {
                NavigationFailed(this, e);
            }
        }

        /// <summary>
        /// This method fires the LoadCompleted event
        /// after parsing all of the top level page
        /// and its secondary contents
        /// </summary>
        /// <remarks>
        ///     This method follows the .Net programming guideline of having a protected virtual
        ///     method that raises an event, to provide a convenience for developers that subclass
        ///     the event. If you override this method - you need to call Base.OnLoadCompleted(...) for
        ///     the corresponding event to be raised.
        /// </remarks>
        /// <param name="e">NavigationEventArgs</param>
        protected virtual void OnLoadCompleted(NavigationEventArgs e)
        {
            VerifyAccess();
            if (LoadCompleted != null)
            {
                LoadCompleted(this, e);
            }
        }

        /// <summary>
        /// This method fires the Stopped event
        /// whenever the top level has navigated and
        /// there occurs a stop after that
        /// </summary>
        /// <remarks>
        ///     This method follows the .Net programming guideline of having a protected virtual
        ///     method that raises an event, to provide a convenience for developers that subclass
        ///     the event. If you override this method - you need to call Base.OnNavigationStopped(...) for
        ///     the corresponding event to be raised.
        /// </remarks>
        /// <param name="e">NavigationEventArgs</param>
        protected virtual void OnNavigationStopped(NavigationEventArgs e)
        {
            VerifyAccess();
            if (NavigationStopped != null)
            {
                NavigationStopped(this, e);
            }
        }


        /// <summary>
        /// This method fires the FragmentNavigation event
        /// whenever a navigation to a uri containing a fragment
        /// occurs.
        /// </summary>
        /// <remarks>
        ///     This method follows the .Net programming guideline of having a protected virtual
        ///     method that raises an event, to provide a convenience for developers that subclass
        ///     the event. If you override this method - you need to call Base.OnNavigationStopped(...) for
        ///     the corresponding event to be raised.
        /// </remarks>
        /// <param name="e">FragmentNavigationEventArgs</param>
        protected virtual void OnFragmentNavigation(FragmentNavigationEventArgs e)
        {
            VerifyAccess();
            if (FragmentNavigation != null)
            {
                FragmentNavigation(this, e);
            }
        }
        #endregion Protected Methods

        //------------------------------------------------------
        //
        //  Internal Methods
        //
        //------------------------------------------------------

        #region Internal Methods

        // It would be nice to make this FamANDAssem (protected and internal) if c# supported it
        internal virtual void PerformNavigationStateChangeTasks(
            bool isNavigationInitiator, bool playNavigatingSound, NavigationStateChange state)
        {
            if (isNavigationInitiator)
            {
                switch (state)
                {
                    case NavigationStateChange.Navigating:
                        if (playNavigatingSound)
                        {
                            PlaySound(SOUND_NAVIGATING);
                        }
                        break;
                    case NavigationStateChange.Completed:
                        PlaySound(SOUND_COMPLETE_NAVIGATION);
                        break;
                    case NavigationStateChange.Stopped:
                        break;
                }
            }
        }


        /// <summary>
        /// Application Startup.
        /// </summary>
        internal void DoStartup()
        {
            Debug.Assert(CheckAccess(), "This should only be called on the Application thread");

            if (StartupUri != null)
            {
                if (StartupUri.IsAbsoluteUri == false)
                {
                    // Resolve it against the ApplicationMarkupBaseUri.
                    StartupUri = new Uri(ApplicationMarkupBaseUri, StartupUri);
                }

                // ArrowHead Optimization for StartupUri:
                // When loading app resources (pack://application, we do not need to go through the navigation logic.
                // We can load the stream through ResourceContainer directly. This way we avoid loading the navigation
                // and webrequest code. It is also sync, instead of async if going through navigation code pass.
                // This optimization saves about 3-4% cold startup time for a simple application.
                // However, we need to maintain back compact in the following areas until we can do breaking change.
                // 1. Continue to support other uri and content types (the else statement).
                // 2. Continue to fire Navigating events.
                if (BaseUriHelper.IsPackApplicationUri(StartupUri))
                {
                    // BACK COMPAT:
                    // We need to fire Navigating event to be back compact with V1.
                    // We should drop this when we can do breaking change.
                    Uri relativeUri = BindUriHelper.GetUriRelativeToPackAppBase(StartupUri);
                    NavigatingCancelEventArgs e = new NavigatingCancelEventArgs(relativeUri, null, null, null, NavigationMode.New, null, null, true);
                    FireNavigating(e, true);

                    // Navigating can be cancelled.
                    if (! e.Cancel)
                    {
                        object root = LoadComponent(StartupUri, false);

                        // If the root element is not a window, we need to create a window.
                        ConfigAppWindowAndRootElement(root, StartupUri);
                    }
                }
                else
                {
                    // BACK COMPAT:
                    // The following logic is for pack://siteoforign uri syntax and all other uri and content types
                    // that the WPF navigation framework supports, including Html.
                    //
                    // We want to maintain the V1 behavior to continue support loading those content. I suggest reconsidering
                    // this support when we can do breaking change. We need to understand what scenarios require
                    // the Application StartupUri to load content other than xaml/baml in the app resource or content file.
                    // If there are no interesting ones, we should remove this support.
                    NavService = new NavigationService(null);
                    NavService.AllowWindowNavigation = true;
                    NavService.PreBPReady += new BPReadyEventHandler(OnPreBPReady);
                    NavService.Navigate(StartupUri);
                }
            }
        }

        /// <summary>
        /// DO NOT USE - internal method
        /// </summary>
        internal virtual void DoShutdown()
        {
            Debug.Assert(CheckAccess() == true, "DoShutdown can only be called on the Dispatcer thread");
            // We need to know if we have been shut down already.
            // We cannot check the IsShuttingDown variable because it is set true
            // in the function that calls us.

            // We use a while loop like this because closing a window will modify the windows list.
            while(WindowsInternal.Count > 0)
            {
                if (!WindowsInternal[0].IsDisposed)
                {
                    WindowsInternal[0].InternalClose(true, true);
                }
                else
                {
                    WindowsInternal.RemoveAt(0);
                }
            }
            WindowsInternal = null;

            ExitEventArgs e = new ExitEventArgs(_exitCode);

            // Event handler exception continuality: if exception occurs in ShuttingDown event handler,
            // our cleanup action is to finish Shuttingdown.  Since Shuttingdown cannot be cancelled.
            // We don't want user to use throw exception and catch it to cancel Shuttingdown.
            try
            {
                // fire Applicaiton Exit event
                OnExit(e);
            }
            finally
            {
                SetExitCode(e._exitCode);

                // By default statics are shared across appdomains, so need to clear
                lock (_globalLock)
                {
                    _appInstance = null;
                }

                _mainWindow = null;
                _htProps = null;
                NonAppWindowsInternal = null;

                // this will always be null in the browser hosted case since we we don't
                // support Activate, Deactivate, and SessionEnding events in the
                // browser scenario and thus we never create this hwndsource.
                if (_parkingHwnd != null)
                {
                    _parkingHwnd.Dispose();
                }

                if (_events != null)
                {
                    _events.Dispose();
                }

                PreloadedPackages.Clear();
                AppSecurityManager.ClearSecurityManager();

                _appIsShutdown = true; // mark app as shutdown
            }
        }

        //
        // This function is called from the public Run methods to start the application.
        // ApplicationProxyInternal.Run method calls this method directly to bypass the check
        // for browser hosted application in the public Run() method
        //
        internal int RunInternal(Window window)
        {
            VerifyAccess();

#if DEBUG_CLR_MEM
            if (CLRProfilerControl.ProcessIsUnderCLRProfiler &&
               (CLRProfilerControl.CLRLoggingLevel >= CLRProfilerControl.CLRLogState.Performance))
            {
                CLRProfilerControl.CLRLogWriteLine("Application_Run");
            }
#endif // DEBUG_CLR_MEM

            EventTrace.EasyTraceEvent(EventTrace.Keyword.KeywordGeneral | EventTrace.Keyword.KeywordPerf, EventTrace.Event.WClientAppRun);

            //
            // (Can't create app and do run/shutdown followed
            // by run/shutdown)
            //
            // Devs could write the following code
            //
            // Application app = new Application();
            // app.Run();
            // app.Run();
            //
            // In this case, we should throw an exception when Run is called for the second time.
            // When app is shutdown, _appIsShutdown is set to true.  If it is true here, then we
            // throw an exception
            if (_appIsShutdown == true)
            {
                throw new InvalidOperationException(SR.Format(SR.CannotCallRunMultipleTimes, this.GetType().FullName));
            }

            if (window != null)
            {
                if (window.CheckAccess() == false)
                {
                    throw new ArgumentException(SR.Format(SR.WindowPassedShouldBeOnApplicationThread, window.GetType().FullName, this.GetType().FullName));
                }

                if (WindowsInternal.HasItem(window) == false)
                {
                    WindowsInternal.Add(window);
                }

                if (MainWindow == null)
                {
                    MainWindow = window;
                }

                if (window.Visibility != Visibility.Visible)
                {
                    Dispatcher.BeginInvoke(
                        DispatcherPriority.Send,
                        (DispatcherOperationCallback) delegate(object obj)
                        {
                            Window win = obj as Window;
                            win.Show();
                            return null;
                        },
                        window);
                }
            }

            EnsureHwndSource();

            //Even if the subclass app cancels the event we still want to create and run the dispatcher
            //so that when the app explicitly calls Shutdown, we have a dispatcher to service the posted
            //Shutdown DispatcherOperationCallback

            // Invoke the Dispatcher synchronously if we are not in the browser
            RunDispatcher(null);

            return _exitCode;
        }

        internal void InvalidateResourceReferences(ResourcesChangeInfo info)
        {
            _resourcesInitialized = true;
            
            // Sync needs to be performed only under the following conditions:
            //  - the resource change event raised is due to a collection change
            //      i.e. it is not a IsIndividualResourceAddOperation
            //  - the event is not raised due to the change in Application.ThemeMode
            //      i.e. SkipAppThemeModeSyncing is set to true
            if (!info.IsIndividualResourceChange
                    && !ThemeManager.SkipAppThemeModeSyncing)
            {
<<<<<<< HEAD
                if(ThemeManager.SyncApplicationThemeModeAndResources())
                {
                    return;
                }
=======
                ThemeManager.SyncThemeMode();
>>>>>>> f648cce5
            }
            
            // Invalidate ResourceReference properties on all the windows.
            // we Clone() the collection b/c if we don't then some other thread can be
            // modifying the collection while we iterate over it
            InvalidateResourceReferenceOnWindowCollection(WindowsInternal.Clone(), info);
            InvalidateResourceReferenceOnWindowCollection(NonAppWindowsInternal.Clone(), info);
        }

        // Creates and returns a NavigationWindow for standalone cases
        // For browser hosted cases, returns the existing RootBrowserWindow which
        //   is created before the application.Run is called.
        internal NavigationWindow GetAppWindow()
        {
            NavigationWindow appWin = new NavigationWindow();

            // We don't want to show the window before the content is ready, but for compatibility reasons
            // we do want it to have an HWND available.  Not doing this can cause Application's MainWindow
            // to be null when LoadCompleted has happened.
            new WindowInteropHelper(appWin).EnsureHandle();

            return appWin;
        }


        internal void FireNavigating(NavigatingCancelEventArgs e, bool isInitialNavigation)
        {
            PerformNavigationStateChangeTasks(e.IsNavigationInitiator, !isInitialNavigation, NavigationStateChange.Navigating);

            OnNavigating(e);
        }

        internal void FireNavigated(NavigationEventArgs e)
        {
            OnNavigated(e);
        }

        internal void FireNavigationProgress(NavigationProgressEventArgs e)
        {
            OnNavigationProgress(e);
        }

        internal void FireNavigationFailed(NavigationFailedEventArgs e)
        {
            // Browser downloading state not reset; case 1.
            PerformNavigationStateChangeTasks(true, false, NavigationStateChange.Stopped);

            OnNavigationFailed(e);
        }

        internal void FireLoadCompleted(NavigationEventArgs e)
        {
            PerformNavigationStateChangeTasks(e.IsNavigationInitiator, false, NavigationStateChange.Completed);

            OnLoadCompleted(e);
        }

        internal void FireNavigationStopped(NavigationEventArgs e)
        {
            PerformNavigationStateChangeTasks(e.IsNavigationInitiator, false, NavigationStateChange.Stopped);

            OnNavigationStopped(e);
        }

        internal void FireFragmentNavigation(FragmentNavigationEventArgs e)
        {
            OnFragmentNavigation(e);
        }

        #endregion Internal methods

        //------------------------------------------------------
        //
        //  Internal Properties
        //
        //------------------------------------------------------

        #region Internal Properties

        // The public Windows property returns a copy of the underlying
        // WindowCollection.  This property is used internally to enable
        // modyfying the underlying collection.
        internal WindowCollection WindowsInternal
        {
            get
            {
                lock(_globalLock)
                {
                    if(_appWindowList == null)
                    {
                        _appWindowList = new WindowCollection();
                    }
                    return _appWindowList;
                }
            }
            private set
            {
                lock(_globalLock)
                {
                    _appWindowList = value;
                }
            }
        }

        internal WindowCollection NonAppWindowsInternal
        {
            get
            {
                lock(_globalLock)
                {
                    if (_nonAppWindowList == null)
                    {
                        _nonAppWindowList = new WindowCollection();
                    }
                    return _nonAppWindowList;
                }
            }

            private set
            {
                lock(_globalLock)
                {
                    _nonAppWindowList = value;
                }
            }
        }

        //This property indicates what type of an application was created. We use this
        //to determine whether to update the address bar or not for toplevel navigations
        //Since we don't currently have support to represent a proper relative uri
        //for .xps or .deploy or browser hosted exes, we limit address bar
        //updates to xaml navigations.
        //In the future, IBrowserCallbackServices and this should be moved to use RootBrowserWindow
        //instead of being in the application. For example,if a standalone window is created
        //in the same application, we still try to use IBrowserCallbackServices in the
        //standalone window. Need to ensure only RootBrowserWindow knows about browser hosting,
        //rest of the appmodel code should be agnostic to hosting process.
        //This will be cleaned up with the RootBrowserWindow cleanup.
        internal MimeType MimeType
        {
            get { return _appMimeType.Value; }
            set { _appMimeType = new SecurityCriticalDataForSet<MimeType>(value); }
        }

        // this is called from ApplicationProxyInternal, ProgressBarAppHelper, and ContainerActivationHelper.
        // All of these are on the app thread
        internal IServiceProvider ServiceProvider
        {
            private get
            {
                VerifyAccess();
                if (_serviceProvider != null)
                {
                    return _serviceProvider;
                }
                else
                {
                    return null;
                }
            }
            set
            {
                VerifyAccess();
                _serviceProvider = value ;
            }
        }


        // is called by NavigationService to detect TopLevel container
        // We check there to call this only if NavigationService is on
        // the same thread as the Application
        internal NavigationService NavService
        {
            get
            {
                VerifyAccess();
                return _navService;
            }
            set
            {
                VerifyAccess();
                _navService = value;
            }
        }

        internal static bool IsShuttingDown
        {
            get
            {
                //If we are shutting down normally, Application.IsShuttingDown will be true. Be sure to check this first.
                // If we are browser hosted, BrowserCallbackServices.IsShuttingDown checks to see if the browser is shutting us down,
                // even if we may not be shutting down the Application yet. Check this to avoid reentrance issues between the time that
                // browser is shutting us down and that Application.Shutdown (CriticalShutdown) is invoked.
                if (_isShuttingDown)
                {
                    return _isShuttingDown;
                }

                return false;
            }
            set
            {
                lock(_globalLock)
                {
                    _isShuttingDown = value;
                }
            }
        }

        // This returns the static variable _isShuttingDown.
        internal static bool IsApplicationObjectShuttingDown
        {
            get
            {
                return _isShuttingDown;
            }
        }

        /// <summary>
        /// Returns the handle of the parking window.
        /// </summary>
        internal IntPtr ParkingHwnd
        {
            get
            {
                if (_parkingHwnd != null)
                {
                    return _parkingHwnd.Handle;
                }
                else
                {
                    return IntPtr.Zero;
                }
            }
        }

        //
        // Keep the BaseUri for the application definition xaml markup stream.
        //
        // If the appdef xaml file is not in the project root directory, the baseUri for this
        // xaml file is not same as PackAppBaseUri.
        //
        // If StartupUri is set to a relative Uri, it should be resolved against this
        // ApplicationMarkupBaseUri before the uri is passed to NavigationService methods.
        //
        internal Uri ApplicationMarkupBaseUri
        {
            get
            {
                if (_applicationMarkupBaseUri == null)
                {
                    _applicationMarkupBaseUri = BaseUriHelper.BaseUri;
                }

                return _applicationMarkupBaseUri;
            }

            set
            {
                _applicationMarkupBaseUri = value;
            }
        }

        #endregion Internal Properties

        //------------------------------------------------------
        //
        //  Private Methods
        //
        //------------------------------------------------------
        #region Private Methods
        // <summary>
        // Sets up several things on startup.  If you want to use avalon services without using the
        // Application class you will need to call this method explicitly.  Standard avalon applications
        // will not have to worry about this detail.
        // </summary>
        private static void ApplicationInit()
        {
            _globalLock = new object();

            // Add an instance of the ResourceContainer to PreloadedPackages so that PackWebRequestFactory can find it
            // and mark it as thread-safe so PackWebResponse won't protect returned streams with a synchronizing wrapper
            PreloadedPackages.AddPackage(PackUriHelper.GetPackageUri(BaseUriHelper.PackAppBaseUri), new ResourceContainer(), true);


            MimeObjectFactory.RegisterCore(MimeTypeMapper.BamlMime, new StreamToObjectFactoryDelegateCore(AppModelKnownContentFactory.BamlConverterCore));

            StreamToObjectFactoryDelegateCore xamlFactoryDelegate = new StreamToObjectFactoryDelegateCore(AppModelKnownContentFactory.XamlConverterCore);

            MimeObjectFactory.RegisterCore(MimeTypeMapper.XamlMime, xamlFactoryDelegate);
            MimeObjectFactory.RegisterCore(MimeTypeMapper.FixedDocumentMime, xamlFactoryDelegate);
            MimeObjectFactory.RegisterCore(MimeTypeMapper.FixedDocumentSequenceMime, xamlFactoryDelegate);
            MimeObjectFactory.RegisterCore(MimeTypeMapper.FixedPageMime, xamlFactoryDelegate);
            MimeObjectFactory.RegisterCore(MimeTypeMapper.ResourceDictionaryMime, xamlFactoryDelegate);

            StreamToObjectFactoryDelegateCore htmlxappFactoryDelegate = new StreamToObjectFactoryDelegateCore(AppModelKnownContentFactory.HtmlXappConverterCore);
            MimeObjectFactory.RegisterCore(MimeTypeMapper.HtmMime, htmlxappFactoryDelegate);
            MimeObjectFactory.RegisterCore(MimeTypeMapper.HtmlMime, htmlxappFactoryDelegate);
            MimeObjectFactory.RegisterCore(MimeTypeMapper.XbapMime, htmlxappFactoryDelegate);

        }

        // This function returns the resource stream including resource and content file.
        // This is called by GetContentStream and GetResourceStream.
        // NOTE: when we can do breaking change, we should consider uniting GetContentStream
        // with GetResourceStream. Developer should not need to know and be able to get the
        // stream based on the uri (pack application).
        private static PackagePart GetResourceOrContentPart(Uri uri)
        {
            // Caller examines the input parameter.
            // It should be either a relative or pack application uri here.
            Debug.Assert(!uri.IsAbsoluteUri || BaseUriHelper.IsPackApplicationUri(uri));
            Uri packAppUri = BaseUriHelper.PackAppBaseUri;
            Uri resolvedUri = BindUriHelper.GetResolvedUri(packAppUri, uri);

            Uri packageUri = PackUriHelper.GetPackageUri(resolvedUri);
            Uri partUri = PackUriHelper.GetPartUri(resolvedUri);

            //
            // ResourceContainer must have been added into the package cache, the code should just
            // take use of that ResourceContainer instance, instead of creating a new instance here.
            //
            ResourceContainer resContainer = (ResourceContainer)GetResourcePackage(packageUri);

            // the ResourceContainer is shared across threads;  synchronize access to it
            // using the same lock object as other uses (PackWebResponse+CachedResponse.GetResponseStream)
            PackagePart part = null;
            lock (resContainer)
            {
                part = resContainer.GetPart(partUri);
            }

            return part;
        }

        /// <summary> Helper for getting the pack://application or pack://siteoforigin resource package. </summary>
        /// <param name="packageUri"> "application://" or "siteoforigin://" </param>
        private static Package GetResourcePackage(Uri packageUri)
        {
            Package package = PreloadedPackages.GetPackage(packageUri);
            if (package == null)
            {
                Uri packUri = PackUriHelper.Create(packageUri);
                Invariant.Assert(packUri == BaseUriHelper.PackAppBaseUri || packUri == BaseUriHelper.SiteOfOriginBaseUri,
                    $"Unknown packageUri passed: {packageUri}");

                Invariant.Assert(IsApplicationObjectShuttingDown);
                throw new InvalidOperationException(SR.ApplicationShuttingDown);
            }
            return package;
        }

        /// <summary>
        ///     Creates hwndsource so that we can listen to some window msgs.
        /// </summary>
        private void EnsureHwndSource()
        {
            if (_parkingHwnd == null)
            {
                // _appFilterHook needs to be member variable otherwise
                // it is GC'ed and we don't get messages from HwndWrapper
                // (HwndWrapper keeps a WeakReference to the hook)

                _appFilterHook = new HwndWrapperHook(AppFilterMessage);
                HwndWrapperHook[] wrapperHooks = {_appFilterHook};

                _parkingHwnd = new HwndWrapper(
                                0,
                                0,
                                0,
                                0,
                                0,
                                0,
                                0,
                                "",
                                IntPtr.Zero,
                                wrapperHooks);
            }
        }

        private IntPtr AppFilterMessage(IntPtr hwnd, int msg, IntPtr wParam, IntPtr lParam, ref bool handled)
        {
            IntPtr retInt = IntPtr.Zero;
            switch ((WindowMessage)msg)
            {
                case WindowMessage.WM_ACTIVATEAPP:
                    handled = WmActivateApp(NativeMethods.IntPtrToInt32(wParam));
                    break;
                case WindowMessage.WM_QUERYENDSESSION :
                    handled = WmQueryEndSession(lParam, ref retInt);
                    break;
                default:
                    handled = false;
                    break;
            }
            return retInt;
        }

        private bool WmActivateApp(Int32 wParam)
        {
            int temp = wParam;
            bool isActivated = (temp == 0? false : true);

            // Event handler exception continuality: if exception occurs in Activate/Deactivate event handlers, our state would not
            // be corrupted because no internal state are affected by Activate/Deactivate. Please check Event handler exception continuality
            // if a state depending on those events is added.
            if (isActivated == true)
            {
                OnActivated(EventArgs.Empty);
            }
            else
            {
                OnDeactivated(EventArgs.Empty);
            }
            return false;
        }

        private bool WmQueryEndSession(IntPtr lParam, ref IntPtr refInt)
        {
            int reason = NativeMethods.IntPtrToInt32(lParam);
            bool retVal = false;

            // Event handler exception continuality: if exception occurs in SessionEnding event handlers, our state would not
            // be corrupted because no internal state are affected by SessionEnding. Please check Event handler exception continuality
            // if a state depending on this event is added.
            SessionEndingCancelEventArgs secEventArgs = new SessionEndingCancelEventArgs( (reason & NativeMethods.ENDSESSION_LOGOFF) != 0? ReasonSessionEnding.Logoff : ReasonSessionEnding.Shutdown );
            OnSessionEnding( secEventArgs );

            // shut down the app if not cancelled
            if ( secEventArgs.Cancel == false )
            {
                Shutdown();
                // return true to the wnd proc to signal that we can terminate properly
                refInt = new IntPtr(1);
                retVal = false;
            }
            else
            {
                refInt = IntPtr.Zero;

                // we have handled the event DefWndProc will not be called for this msg
                retVal = true;
            }

            return retVal;
        }

        private void InvalidateResourceReferenceOnWindowCollection(WindowCollection wc, ResourcesChangeInfo info)
        {
            bool hasImplicitStyles  = info.IsResourceAddOperation && HasImplicitStylesInResources;

            for (int i = 0; i < wc.Count; i++)
            {
                // calling thread is the same as the wc[i] thread so synchronously invalidate
                // resouces, else, post a dispatcher workitem to invalidate resources.
                if (wc[i].CheckAccess() == true)
                {
                    // Set the ShouldLookupImplicitStyles flag on the App's windows
                    // to true if App.Resources has implicit styles.

                    if (hasImplicitStyles)
                        wc[i].ShouldLookupImplicitStyles = true;

                    TreeWalkHelper.InvalidateOnResourcesChange(wc[i], null, info);
                }
                else
                {
                    wc[i].Dispatcher.BeginInvoke(
                        DispatcherPriority.Send,
                        (DispatcherOperationCallback) delegate(object obj)
                        {
                            object[] args = obj as object[];

                            // Set the ShouldLookupImplicitStyles flag on the App's windows
                            // to true if App.Resources has implicit styles.

                            if (hasImplicitStyles)
                                ((FrameworkElement)args[0]).ShouldLookupImplicitStyles = true;

                            TreeWalkHelper.InvalidateOnResourcesChange((FrameworkElement)args[0], null, (ResourcesChangeInfo)args[1]);
                            return null;
                        },
                        new object[] {wc[i], info}
                        );
                }
            }
        }

        private void SetExitCode(int exitCode)
        {
            if (_exitCode != exitCode)
            {
                _exitCode = exitCode;
                System.Environment.ExitCode = exitCode;
            }
        }

        private object ShutdownCallback(object arg)
        {
            ShutdownImpl();
            return null;
        }
        /// <summary>
        /// This method gets called on dispatch of the Shutdown DispatcherOperationCallback
        /// </summary>
        private void ShutdownImpl()
        {
            // Event handler exception continuality: if exception occurs in Exit event handler,
            // our cleanup action is to finish Shutdown since Exit cannot be cancelled. We don't
            // want user to use throw exception and catch it to cancel Shutdown.
            try
            {
                DoShutdown();
            }
            finally
            {
                // Quit the dispatcher if we ran our own.
                if (_ownDispatcherStarted == true)
                {
                    Dispatcher.CriticalInvokeShutdown();
                }

                ServiceProvider = null;
            }
        }

        private static bool IsValidShutdownMode(ShutdownMode value)
        {
            return value == ShutdownMode.OnExplicitShutdown
                || value == ShutdownMode.OnLastWindowClose
                || value == ShutdownMode.OnMainWindowClose;
        }

        private void OnPreBPReady(object sender, BPReadyEventArgs e)
        {
            NavService.PreBPReady -= new BPReadyEventHandler(OnPreBPReady);
            NavService.AllowWindowNavigation = false;

            ConfigAppWindowAndRootElement(e.Content, e.Uri);

            NavService = null;
            e.Cancel = true;
        }

        private void ConfigAppWindowAndRootElement(object root, Uri uri)
        {
            Window w = root as Window;
            if (w == null)
            {
                //Creates and returns a NavigationWindow for standalone cases
                //For browser hosted cases, returns the RootBrowserWindow precreated by docobjhost
                NavigationWindow appWin = GetAppWindow();

                //Since we cancel PreBPReady event here, the other navigation events won't fire twice.
                appWin.Navigate(root, new NavigateInfo(uri));

                // To avoid flash and re-layout, call Window.Show() asynchronously, at Normal priority, which
                // will happen right after navigation to the content completes.
                Dispatcher.BeginInvoke(DispatcherPriority.Normal,
                    new SendOrPostCallback((window) =>
                    {
                        if (!((Window)window).IsDisposed)
                        {
                            ((Window)window).Show();
                        }
                    }), appWin);
            }
            else
            {
                // if Visibility has not been set, we set it to true
                // Also check whether the window is already closed when we get here - applications could close the window
                // in its constructor.
                if (!w.IsVisibilitySet && !w.IsDisposed)
                {
                    w.Visibility = Visibility.Visible;
                }
            }
        }


        /// <summary>
        /// Plays a system sound using the PlaySound api.  This is a managed equivalent of the
        /// internet explorer method IEPlaySoundEx() from ieplaysound.cpp.
        /// </summary>
        /// <param name="soundName">The name of the sound to play</param>
        /// <returns>true if a sound was successfully played</returns>
        private void PlaySound(string soundName)
        {
            string soundFile = GetSystemSound(soundName);

            if (!string.IsNullOrEmpty(soundFile))
            {
                UnsafeNativeMethods.PlaySound(soundFile, IntPtr.Zero, PLAYSOUND_FLAGS);
            }
        }

        private string GetSystemSound(string soundName)
        {
            string soundFile = null;
            string regPath = $@"AppEvents\Schemes\Apps\Explorer\{soundName}\.current\";
            try
            {
                using (RegistryKey soundKey = Registry.CurrentUser.OpenSubKey(regPath))
                {
                    if (soundKey != null)
                    {
                        soundFile = (string)(soundKey.GetValue(""));
                    }
                }
            }
            // When the value of the register key is empty, the IndexOutofRangeException is thrown.
            // (Application.PlaySourd crash when the registry is broken)
            catch (System.IndexOutOfRangeException)
            {
            }

            return soundFile;
        }

        private EventHandlerList Events
        {
            get
            {
                if (_events == null)
                {
                    _events = new EventHandlerList();
                }
                return _events;
            }
        }


        //
        // Check if the current Uri is for the root element in a baml stream which is processed by an
        // outer LoadBaml.  such as it is through Navigate(uri) or LoadComoponent(uri).
        //
        private static bool IsComponentBeingLoadedFromOuterLoadBaml(Uri curComponentUri)
        {
            bool isRootElement = false;

            Invariant.Assert(curComponentUri != null, "curComponentUri should not be null");

            if (s_NestedBamlLoadInfo != null && s_NestedBamlLoadInfo.Count > 0)
            {
                //
                // Get the top LoadBamlSynInfo from the stack.
                //
                NestedBamlLoadInfo loadBamlSyncInfo = s_NestedBamlLoadInfo.Peek() as NestedBamlLoadInfo;

                if (loadBamlSyncInfo != null && loadBamlSyncInfo.BamlUri != null &&
                    loadBamlSyncInfo.BamlStream != null &&
                    BindUriHelper.DoSchemeAndHostMatch(loadBamlSyncInfo.BamlUri, curComponentUri))
                {
                    string fileInBamlConvert = loadBamlSyncInfo.BamlUri.LocalPath;
                    string fileCurrent = curComponentUri.LocalPath;

                    Invariant.Assert(fileInBamlConvert != null, "fileInBamlConvert should not be null");
                    Invariant.Assert(fileCurrent != null, "fileCurrent should not be null");

                    if (String.Compare(fileInBamlConvert, fileCurrent, StringComparison.OrdinalIgnoreCase) == 0)
                    {
                        //
                        // This is the root element of the xaml page which is being loaded to creat a tree
                        // through LoadBaml call by BamlConverter.
                        //

                        isRootElement = true;
                    }
                    else
                    {
                        // We consider Pack://application,,,/page1.xaml refers to the same component as
                        // Pack://application,,,/myapp;Component/page1.xaml.
                        string[] bamlConvertUriSegments = fileInBamlConvert.Split(new Char[] { '/', '\\' });
                        string[] curUriSegments = fileCurrent.Split(new Char[] { '/', '\\' });

                        int l = bamlConvertUriSegments.Length;
                        int m = curUriSegments.Length;

                        // The length of the segments should be at least 1, because the first one is empty.
                        Invariant.Assert((l >= 2) && (m >= 2));

                        int diff = l - m;
                        // The segment length can only be different in one for myapp;Component
                        if (Math.Abs(diff) == 1)
                        {
                            // Check whether the file name is the same.
                            if (String.Compare(bamlConvertUriSegments[l - 1], curUriSegments[m - 1], StringComparison.OrdinalIgnoreCase) == 0)
                            {
                                string component = (diff == 1) ? bamlConvertUriSegments[1] : curUriSegments[1];

                                isRootElement = BaseUriHelper.IsComponentEntryAssembly(component);
                            }
                        }
                    }
                }
            }

            return isRootElement;
        }


        private object RunDispatcher(object ignore)
        {
            if (_ownDispatcherStarted)
            {
                throw new InvalidOperationException(SR.ApplicationAlreadyRunning);
            }
            _ownDispatcherStarted = true;
            Dispatcher.Run();
            return null;
        }

        #endregion Private Methods

        //------------------------------------------------------
        //
        //  Private Fields
        //
        //------------------------------------------------------

        #region Private Fields
        static private object                           _globalLock;
        static private bool                             _isShuttingDown;
        static private bool                             _appCreatedInThisAppDomain;
        static private Application                      _appInstance;
        static private Assembly                         _resourceAssembly;

        // Keep LoadBamlSyncInfo stack so that the Outer LoadBaml and Inner LoadBaml( ) for the same
        // Uri share the related information.
        [ThreadStatic]
        private static Stack<NestedBamlLoadInfo> s_NestedBamlLoadInfo = null;

        private Uri                         _startupUri;
        private Uri                         _applicationMarkupBaseUri;
        private HybridDictionary            _htProps;
        private WindowCollection            _appWindowList;
        private WindowCollection            _nonAppWindowList;
        private Window                      _mainWindow;
        private ResourceDictionary          _resources;

        private bool                        _ownDispatcherStarted;
        private NavigationService           _navService;

        private ThemeMode                   _themeMode = ThemeMode.None;
        private bool                        _resourcesInitialized = false;
        private bool                        _reloadFluentDictionary = false;

        private SecurityCriticalDataForSet<MimeType> _appMimeType;
        private IServiceProvider            _serviceProvider;

        private bool                        _appIsShutdown;
        private int                         _exitCode;

        private ShutdownMode                _shutdownMode = ShutdownMode.OnLastWindowClose;

        private HwndWrapper                 _parkingHwnd;

        private HwndWrapperHook             _appFilterHook;

        private EventHandlerList            _events;
        private bool                        _hasImplicitStylesInResources;

        private static readonly object EVENT_STARTUP = new object();
        private static readonly object EVENT_EXIT = new object();
        private static readonly object EVENT_SESSIONENDING = new object();

        private const SafeNativeMethods.PlaySoundFlags PLAYSOUND_FLAGS = SafeNativeMethods.PlaySoundFlags.SND_FILENAME |
                                                                            SafeNativeMethods.PlaySoundFlags.SND_NODEFAULT |
                                                                            SafeNativeMethods.PlaySoundFlags.SND_ASYNC |
                                                                            SafeNativeMethods.PlaySoundFlags.SND_NOSTOP;
        private const string SYSTEM_SOUNDS_REGISTRY_BASE                = @"HKEY_CURRENT_USER\AppEvents\Schemes\Apps\Explorer\";
        private const string SOUND_NAVIGATING                           = "Navigating";
        private const string SOUND_COMPLETE_NAVIGATION                  = "ActivatingDocument";

        #endregion Private Fields

        //------------------------------------------------------
        //
        //  Private Types
        //
        //------------------------------------------------------
        #region NavigationStateChange
        internal enum NavigationStateChange : byte
        {
            Navigating,
            Completed,
            Stopped,
        }
        #endregion NavigationStateChange
    }

    #endregion Application Class


    //
    // In Navigation(uri) and LoadComponent(uri), below scenarios might occur:
    //
    //   After a baml stream  is passed into LoadBaml( ) call, when instance
    //   of the root element is created, it would call the generated InitializeComponent( )
    //   which then calls LoadBaml( ) with the baml stream created from the same uri again.
    //
    // The LoadBaml( ) triggered by Navigation or LoadComponent(uri) is named as Outer LoadBaml.
    // The LoadBaml( ) called by IC in ctor of root Element is named as Inner LoadBaml.
    //
    // To prevent the baml stream created from the same Uri from being loaded twice, we need
    // a way to detect whether the Outer LoadBaml and Inner LoadBaml share the same share the
    // same stream and the same parser context.
    //
    internal class NestedBamlLoadInfo
    {
        //
        // ctor of NestedBamlLoadInfo
        //
        internal NestedBamlLoadInfo(Uri uri, Stream stream, bool bSkipJournalProperty)
        {
            _BamlUri = uri;
            _BamlStream = stream;
            _SkipJournaledProperties = bSkipJournalProperty;
        }

        #region internal properties

        //
        // OuterBamlUri property
        //
        internal Uri BamlUri
        {
            get { return _BamlUri;  }
            set { _BamlUri = value; }   // Code could reset the OuterBamlUri for performance optimization.
        }

        //
        // OuterBamlStream property
        //
        internal Stream BamlStream
        {
            get { return _BamlStream; }
        }

        //
        // OuterSkipJournaledProperties
        //
        internal bool SkipJournaledProperties
        {
            get { return _SkipJournaledProperties; }
        }

        #endregion


        #region private field

        // Keep Uri which is being handled by Outer LoadBaml in this thread.
        private Uri _BamlUri = null;

        // Keep the stream which is being handled by Outer LoadBaml for above Uri in this thread.
        private Stream _BamlStream = null;

        // Whether or not SkipJournalProperty when a baml stream is handled in Outer LoadBaml.
        private bool _SkipJournaledProperties = false;

        #endregion
    }

    #region enum ShutdownMode

    /// <summary>
    ///     Enum for ShutdownMode
    /// </summary>
    public enum ShutdownMode : byte
    {
        /// <summary>
        ///
        /// </summary>
        OnLastWindowClose = 0,

        /// <summary>
        ///
        /// </summary>
        OnMainWindowClose = 1,

        /// <summary>
        ///
        /// </summary>
        OnExplicitShutdown

        // NOTE: if you add or remove any values in this enum, be sure to update Application.IsValidShutdownMode()
    }

    #endregion enum ShutdownMode

    #region enum ReasonSessionEnding

    /// <summary>
    ///     Enum for ReasonSessionEnding
    /// </summary>
    public enum ReasonSessionEnding : byte
    {
        /// <summary>
        ///
        /// </summary>
        Logoff = 0,
        /// <summary>
        ///
        /// </summary>
        Shutdown
    }
    #endregion enum ReasonSessionEnding
}
<|MERGE_RESOLUTION|>--- conflicted
+++ resolved
@@ -1752,14 +1752,7 @@
             if (!info.IsIndividualResourceChange
                     && !ThemeManager.SkipAppThemeModeSyncing)
             {
-<<<<<<< HEAD
-                if(ThemeManager.SyncApplicationThemeModeAndResources())
-                {
-                    return;
-                }
-=======
                 ThemeManager.SyncThemeMode();
->>>>>>> f648cce5
             }
             
             // Invalidate ResourceReference properties on all the windows.
