<?xml version="1.0" encoding="utf-8"?>
<Dependencies>
  <ProductDependencies>
<<<<<<< HEAD
    <Dependency Name="Microsoft.Private.Winforms" Version="6.0.0-alpha.1.20427.2">
      <Uri>https://github.com/dotnet/winforms</Uri>
      <Sha>834e56e0445a4a2c4bbc92f3b9ec57747f27467f</Sha>
    </Dependency>
    <Dependency Name="Microsoft.Win32.Registry" Version="6.0.0-alpha.1.20426.9" CoherentParentDependency="Microsoft.Private.Winforms">
      <Uri>https://github.com/dotnet/runtime</Uri>
      <Sha>f1f6b3c01566c72b882cae42d5452942eb0d0e69</Sha>
    </Dependency>
    <Dependency Name="System.CodeDom" Version="6.0.0-alpha.1.20426.9" CoherentParentDependency="Microsoft.Private.Winforms">
      <Uri>https://github.com/dotnet/runtime</Uri>
      <Sha>f1f6b3c01566c72b882cae42d5452942eb0d0e69</Sha>
    </Dependency>
    <Dependency Name="System.Configuration.ConfigurationManager" Version="6.0.0-alpha.1.20426.9" CoherentParentDependency="Microsoft.Private.Winforms">
      <Uri>https://github.com/dotnet/runtime</Uri>
      <Sha>f1f6b3c01566c72b882cae42d5452942eb0d0e69</Sha>
    </Dependency>
    <Dependency Name="System.Diagnostics.EventLog" Version="6.0.0-alpha.1.20426.9" CoherentParentDependency="Microsoft.Private.Winforms">
      <Uri>https://github.com/dotnet/runtime</Uri>
      <Sha>f1f6b3c01566c72b882cae42d5452942eb0d0e69</Sha>
    </Dependency>
    <Dependency Name="System.DirectoryServices" Version="6.0.0-alpha.1.20426.9" CoherentParentDependency="Microsoft.Private.Winforms">
      <Uri>https://github.com/dotnet/runtime</Uri>
      <Sha>f1f6b3c01566c72b882cae42d5452942eb0d0e69</Sha>
    </Dependency>
    <Dependency Name="System.Drawing.Common" Version="6.0.0-alpha.1.20426.9" CoherentParentDependency="Microsoft.Private.Winforms">
      <Uri>https://github.com/dotnet/runtime</Uri>
      <Sha>f1f6b3c01566c72b882cae42d5452942eb0d0e69</Sha>
=======
    <Dependency Name="Microsoft.Private.Winforms" Version="5.0.0-rc.1.20428.3">
      <Uri>https://github.com/dotnet/winforms</Uri>
      <Sha>b9e9b7fc265d8aea59f96b3f84dcfbed0749c167</Sha>
    </Dependency>
    <Dependency Name="Microsoft.Dotnet.WinForms.ProjectTemplates" Version="5.0.0-rc.1.20428.3">
      <Uri>https://github.com/dotnet/winforms</Uri>
      <Sha>b9e9b7fc265d8aea59f96b3f84dcfbed0749c167</Sha>
    </Dependency>
    <Dependency Name="Microsoft.Win32.Registry" Version="5.0.0-rc.1.20428.3" CoherentParentDependency="Microsoft.Private.Winforms">
      <Uri>https://github.com/dotnet/runtime</Uri>
      <Sha>1dfd9438149f74ae11918a7b0709b8d58c61443f</Sha>
    </Dependency>
    <Dependency Name="System.CodeDom" Version="5.0.0-rc.1.20428.3" CoherentParentDependency="Microsoft.Private.Winforms">
      <Uri>https://github.com/dotnet/runtime</Uri>
      <Sha>1dfd9438149f74ae11918a7b0709b8d58c61443f</Sha>
    </Dependency>
    <Dependency Name="System.Configuration.ConfigurationManager" Version="5.0.0-rc.1.20428.3" CoherentParentDependency="Microsoft.Private.Winforms">
      <Uri>https://github.com/dotnet/runtime</Uri>
      <Sha>1dfd9438149f74ae11918a7b0709b8d58c61443f</Sha>
    </Dependency>
    <Dependency Name="System.Diagnostics.EventLog" Version="5.0.0-rc.1.20428.3" CoherentParentDependency="Microsoft.Private.Winforms">
      <Uri>https://github.com/dotnet/runtime</Uri>
      <Sha>1dfd9438149f74ae11918a7b0709b8d58c61443f</Sha>
    </Dependency>
    <Dependency Name="System.DirectoryServices" Version="5.0.0-rc.1.20428.3" CoherentParentDependency="Microsoft.Private.Winforms">
      <Uri>https://github.com/dotnet/runtime</Uri>
      <Sha>1dfd9438149f74ae11918a7b0709b8d58c61443f</Sha>
    </Dependency>
    <Dependency Name="System.Drawing.Common" Version="5.0.0-rc.1.20428.3" CoherentParentDependency="Microsoft.Private.Winforms">
      <Uri>https://github.com/dotnet/runtime</Uri>
      <Sha>1dfd9438149f74ae11918a7b0709b8d58c61443f</Sha>
>>>>>>> e83115f0
    </Dependency>
    <Dependency Name="System.Reflection.Emit" Version="5.0.0-alpha.1.19563.6">
      <Uri>https://github.com/dotnet/corefx</Uri>
      <Sha>5cee7c97d602f294e27c582d4dab81ec388f1d7b</Sha>
    </Dependency>
<<<<<<< HEAD
    <Dependency Name="System.Reflection.MetadataLoadContext" Version="6.0.0-alpha.1.20426.9" CoherentParentDependency="Microsoft.Private.Winforms">
      <Uri>https://github.com/dotnet/runtime</Uri>
      <Sha>f1f6b3c01566c72b882cae42d5452942eb0d0e69</Sha>
    </Dependency>
    <Dependency Name="System.Security.AccessControl" Version="6.0.0-alpha.1.20426.9" CoherentParentDependency="Microsoft.Private.Winforms">
      <Uri>https://github.com/dotnet/runtime</Uri>
      <Sha>f1f6b3c01566c72b882cae42d5452942eb0d0e69</Sha>
    </Dependency>
    <Dependency Name="System.Security.Cryptography.Xml" Version="6.0.0-alpha.1.20426.9" CoherentParentDependency="Microsoft.Private.Winforms">
      <Uri>https://github.com/dotnet/runtime</Uri>
      <Sha>f1f6b3c01566c72b882cae42d5452942eb0d0e69</Sha>
    </Dependency>
    <Dependency Name="System.Security.Permissions" Version="6.0.0-alpha.1.20426.9" CoherentParentDependency="Microsoft.Private.Winforms">
      <Uri>https://github.com/dotnet/runtime</Uri>
      <Sha>f1f6b3c01566c72b882cae42d5452942eb0d0e69</Sha>
    </Dependency>
    <Dependency Name="System.Security.Principal.Windows" Version="6.0.0-alpha.1.20426.9" CoherentParentDependency="Microsoft.Private.Winforms">
      <Uri>https://github.com/dotnet/runtime</Uri>
      <Sha>f1f6b3c01566c72b882cae42d5452942eb0d0e69</Sha>
    </Dependency>
    <Dependency Name="System.Windows.Extensions" Version="6.0.0-alpha.1.20426.9" CoherentParentDependency="Microsoft.Private.Winforms">
      <Uri>https://github.com/dotnet/runtime</Uri>
      <Sha>f1f6b3c01566c72b882cae42d5452942eb0d0e69</Sha>
    </Dependency>
    <Dependency Name="Microsoft.NETCore.Platforms" Version="6.0.0-alpha.1.20426.9" CoherentParentDependency="Microsoft.Private.Winforms">
      <Uri>https://github.com/dotnet/runtime</Uri>
      <Sha>f1f6b3c01566c72b882cae42d5452942eb0d0e69</Sha>
    </Dependency>
    <Dependency Name="Microsoft.DotNet.Wpf.DncEng" Version="6.0.0-alpha.1.20427.3">
      <Uri>https://dev.azure.com/dnceng/internal/_git/dotnet-wpf-int</Uri>
      <Sha>bc697d5d901f10c8c578877730a090f91ceb44c9</Sha>
    </Dependency>
    <Dependency Name="System.IO.Packaging" Version="6.0.0-alpha.1.20426.9" CoherentParentDependency="Microsoft.Private.Winforms">
      <Uri>https://github.com/dotnet/runtime</Uri>
      <Sha>f1f6b3c01566c72b882cae42d5452942eb0d0e69</Sha>
=======
    <Dependency Name="System.Reflection.MetadataLoadContext" Version="5.0.0-rc.1.20428.3" CoherentParentDependency="Microsoft.Private.Winforms">
      <Uri>https://github.com/dotnet/runtime</Uri>
      <Sha>1dfd9438149f74ae11918a7b0709b8d58c61443f</Sha>
    </Dependency>
    <Dependency Name="System.Security.AccessControl" Version="5.0.0-rc.1.20428.3" CoherentParentDependency="Microsoft.Private.Winforms">
      <Uri>https://github.com/dotnet/runtime</Uri>
      <Sha>1dfd9438149f74ae11918a7b0709b8d58c61443f</Sha>
    </Dependency>
    <Dependency Name="System.Security.Cryptography.Xml" Version="5.0.0-rc.1.20428.3" CoherentParentDependency="Microsoft.Private.Winforms">
      <Uri>https://github.com/dotnet/runtime</Uri>
      <Sha>1dfd9438149f74ae11918a7b0709b8d58c61443f</Sha>
    </Dependency>
    <Dependency Name="System.Security.Permissions" Version="5.0.0-rc.1.20428.3" CoherentParentDependency="Microsoft.Private.Winforms">
      <Uri>https://github.com/dotnet/runtime</Uri>
      <Sha>1dfd9438149f74ae11918a7b0709b8d58c61443f</Sha>
    </Dependency>
    <Dependency Name="System.Security.Principal.Windows" Version="5.0.0-rc.1.20428.3" CoherentParentDependency="Microsoft.Private.Winforms">
      <Uri>https://github.com/dotnet/runtime</Uri>
      <Sha>1dfd9438149f74ae11918a7b0709b8d58c61443f</Sha>
    </Dependency>
    <Dependency Name="System.Windows.Extensions" Version="5.0.0-rc.1.20428.3" CoherentParentDependency="Microsoft.Private.Winforms">
      <Uri>https://github.com/dotnet/runtime</Uri>
      <Sha>1dfd9438149f74ae11918a7b0709b8d58c61443f</Sha>
    </Dependency>
    <Dependency Name="Microsoft.NETCore.Platforms" Version="5.0.0-rc.1.20428.3" CoherentParentDependency="Microsoft.Private.Winforms">
      <Uri>https://github.com/dotnet/runtime</Uri>
      <Sha>1dfd9438149f74ae11918a7b0709b8d58c61443f</Sha>
    </Dependency>
    <Dependency Name="Microsoft.DotNet.Wpf.DncEng" Version="5.0.0-rc.1.20420.4">
      <Uri>https://dev.azure.com/dnceng/internal/_git/dotnet-wpf-int</Uri>
      <Sha>dd0c7d5c0a5ace1d5bfaa17f76cda8790baa6368</Sha>
    </Dependency>
    <Dependency Name="System.IO.Packaging" Version="5.0.0-rc.1.20428.3" CoherentParentDependency="Microsoft.Private.Winforms">
      <Uri>https://github.com/dotnet/runtime</Uri>
      <Sha>1dfd9438149f74ae11918a7b0709b8d58c61443f</Sha>
>>>>>>> e83115f0
    </Dependency>
    <Dependency Name="Microsoft.NETCore.Runtime.CoreCLR" Version="5.0.0-alpha1.19562.1">
      <Uri>https://github.com/dotnet/coreclr</Uri>
      <Sha>d5bb8bf2437d447750cf0203dd55bb5160ff36b8</Sha>
    </Dependency>
<<<<<<< HEAD
    <Dependency Name="Microsoft.NETCore.ILDAsm" Version="6.0.0-alpha.1.20426.9" CoherentParentDependency="Microsoft.Private.Winforms">
      <Uri>https://github.com/dotnet/runtime</Uri>
      <Sha>f1f6b3c01566c72b882cae42d5452942eb0d0e69</Sha>
    </Dependency>
    <Dependency Name="Microsoft.NETCore.ILAsm" Version="6.0.0-alpha.1.20426.9" CoherentParentDependency="Microsoft.Private.Winforms">
      <Uri>https://github.com/dotnet/runtime</Uri>
      <Sha>f1f6b3c01566c72b882cae42d5452942eb0d0e69</Sha>
    </Dependency>
    <Dependency Name="System.Resources.Extensions" Version="6.0.0-alpha.1.20426.9" CoherentParentDependency="Microsoft.Private.Winforms">
      <Uri>https://github.com/dotnet/runtime</Uri>
      <Sha>f1f6b3c01566c72b882cae42d5452942eb0d0e69</Sha>
    </Dependency>
    <Dependency Name="Microsoft.NETCore.App.Internal" Version="6.0.0-alpha.1.20426.9" CoherentParentDependency="Microsoft.Private.Winforms">
      <Uri>https://github.com/dotnet/runtime</Uri>
      <Sha>f1f6b3c01566c72b882cae42d5452942eb0d0e69</Sha>
    </Dependency>
  </ProductDependencies>
  <ToolsetDependencies>
    <Dependency Name="Microsoft.DotNet.Arcade.Sdk" Version="5.0.0-beta.20426.6">
      <Uri>https://github.com/dotnet/arcade</Uri>
      <Sha>1d0daed1e3abd70fba67840b1e1cc60ce0c97b1e</Sha>
    </Dependency>
    <Dependency Name="Microsoft.DotNet.CodeAnalysis" Version="5.0.0-beta.20426.6">
      <Uri>https://github.com/dotnet/arcade</Uri>
      <Sha>1d0daed1e3abd70fba67840b1e1cc60ce0c97b1e</Sha>
    </Dependency>
    <Dependency Name="Microsoft.DotNet.Helix.Sdk" Version="5.0.0-beta.20426.6">
      <Uri>https://github.com/dotnet/arcade</Uri>
      <Sha>1d0daed1e3abd70fba67840b1e1cc60ce0c97b1e</Sha>
    </Dependency>
    <Dependency Name="Microsoft.DotNet.ApiCompat" Version="5.0.0-beta.20426.6">
      <Uri>https://github.com/dotnet/arcade</Uri>
      <Sha>1d0daed1e3abd70fba67840b1e1cc60ce0c97b1e</Sha>
    </Dependency>
    <Dependency Name="Microsoft.DotNet.GenAPI" Version="5.0.0-beta.20426.6">
      <Uri>https://github.com/dotnet/arcade</Uri>
      <Sha>1d0daed1e3abd70fba67840b1e1cc60ce0c97b1e</Sha>
=======
    <Dependency Name="Microsoft.NETCore.ILDAsm" Version="5.0.0-rc.1.20428.3" CoherentParentDependency="Microsoft.Private.Winforms">
      <Uri>https://github.com/dotnet/runtime</Uri>
      <Sha>1dfd9438149f74ae11918a7b0709b8d58c61443f</Sha>
    </Dependency>
    <Dependency Name="Microsoft.NETCore.ILAsm" Version="5.0.0-rc.1.20428.3" CoherentParentDependency="Microsoft.Private.Winforms">
      <Uri>https://github.com/dotnet/runtime</Uri>
      <Sha>1dfd9438149f74ae11918a7b0709b8d58c61443f</Sha>
    </Dependency>
    <Dependency Name="System.Resources.Extensions" Version="5.0.0-rc.1.20428.3" CoherentParentDependency="Microsoft.Private.Winforms">
      <Uri>https://github.com/dotnet/runtime</Uri>
      <Sha>1dfd9438149f74ae11918a7b0709b8d58c61443f</Sha>
    </Dependency>
    <Dependency Name="Microsoft.NETCore.App.Internal" Version="5.0.0-rc.1.20428.3" CoherentParentDependency="Microsoft.Private.Winforms">
      <Uri>https://github.com/dotnet/runtime</Uri>
      <Sha>1dfd9438149f74ae11918a7b0709b8d58c61443f</Sha>
    </Dependency>
  </ProductDependencies>
  <ToolsetDependencies>
    <Dependency Name="Microsoft.DotNet.Arcade.Sdk" Version="5.0.0-beta.20419.21">
      <Uri>https://github.com/dotnet/arcade</Uri>
      <Sha>56a95cc477558c1ccdf16d7abe962849ea970ba4</Sha>
    </Dependency>
    <Dependency Name="Microsoft.DotNet.CodeAnalysis" Version="5.0.0-beta.20419.21">
      <Uri>https://github.com/dotnet/arcade</Uri>
      <Sha>56a95cc477558c1ccdf16d7abe962849ea970ba4</Sha>
    </Dependency>
    <Dependency Name="Microsoft.DotNet.Helix.Sdk" Version="5.0.0-beta.20419.21">
      <Uri>https://github.com/dotnet/arcade</Uri>
      <Sha>56a95cc477558c1ccdf16d7abe962849ea970ba4</Sha>
    </Dependency>
    <Dependency Name="Microsoft.DotNet.ApiCompat" Version="5.0.0-beta.20419.21">
      <Uri>https://github.com/dotnet/arcade</Uri>
      <Sha>56a95cc477558c1ccdf16d7abe962849ea970ba4</Sha>
    </Dependency>
    <Dependency Name="Microsoft.DotNet.GenAPI" Version="5.0.0-beta.20419.21">
      <Uri>https://github.com/dotnet/arcade</Uri>
      <Sha>56a95cc477558c1ccdf16d7abe962849ea970ba4</Sha>
>>>>>>> e83115f0
    </Dependency>
  </ToolsetDependencies>
</Dependencies><|MERGE_RESOLUTION|>--- conflicted
+++ resolved
@@ -1,8 +1,11 @@
 <?xml version="1.0" encoding="utf-8"?>
 <Dependencies>
   <ProductDependencies>
-<<<<<<< HEAD
     <Dependency Name="Microsoft.Private.Winforms" Version="6.0.0-alpha.1.20427.2">
+      <Uri>https://github.com/dotnet/winforms</Uri>
+      <Sha>834e56e0445a4a2c4bbc92f3b9ec57747f27467f</Sha>
+    </Dependency>
+    <Dependency Name="Microsoft.Dotnet.WinForms.ProjectTemplates" Version="6.0.0-alpha.1.20427.2">
       <Uri>https://github.com/dotnet/winforms</Uri>
       <Sha>834e56e0445a4a2c4bbc92f3b9ec57747f27467f</Sha>
     </Dependency>
@@ -29,45 +32,11 @@
     <Dependency Name="System.Drawing.Common" Version="6.0.0-alpha.1.20426.9" CoherentParentDependency="Microsoft.Private.Winforms">
       <Uri>https://github.com/dotnet/runtime</Uri>
       <Sha>f1f6b3c01566c72b882cae42d5452942eb0d0e69</Sha>
-=======
-    <Dependency Name="Microsoft.Private.Winforms" Version="5.0.0-rc.1.20428.3">
-      <Uri>https://github.com/dotnet/winforms</Uri>
-      <Sha>b9e9b7fc265d8aea59f96b3f84dcfbed0749c167</Sha>
-    </Dependency>
-    <Dependency Name="Microsoft.Dotnet.WinForms.ProjectTemplates" Version="5.0.0-rc.1.20428.3">
-      <Uri>https://github.com/dotnet/winforms</Uri>
-      <Sha>b9e9b7fc265d8aea59f96b3f84dcfbed0749c167</Sha>
-    </Dependency>
-    <Dependency Name="Microsoft.Win32.Registry" Version="5.0.0-rc.1.20428.3" CoherentParentDependency="Microsoft.Private.Winforms">
-      <Uri>https://github.com/dotnet/runtime</Uri>
-      <Sha>1dfd9438149f74ae11918a7b0709b8d58c61443f</Sha>
-    </Dependency>
-    <Dependency Name="System.CodeDom" Version="5.0.0-rc.1.20428.3" CoherentParentDependency="Microsoft.Private.Winforms">
-      <Uri>https://github.com/dotnet/runtime</Uri>
-      <Sha>1dfd9438149f74ae11918a7b0709b8d58c61443f</Sha>
-    </Dependency>
-    <Dependency Name="System.Configuration.ConfigurationManager" Version="5.0.0-rc.1.20428.3" CoherentParentDependency="Microsoft.Private.Winforms">
-      <Uri>https://github.com/dotnet/runtime</Uri>
-      <Sha>1dfd9438149f74ae11918a7b0709b8d58c61443f</Sha>
-    </Dependency>
-    <Dependency Name="System.Diagnostics.EventLog" Version="5.0.0-rc.1.20428.3" CoherentParentDependency="Microsoft.Private.Winforms">
-      <Uri>https://github.com/dotnet/runtime</Uri>
-      <Sha>1dfd9438149f74ae11918a7b0709b8d58c61443f</Sha>
-    </Dependency>
-    <Dependency Name="System.DirectoryServices" Version="5.0.0-rc.1.20428.3" CoherentParentDependency="Microsoft.Private.Winforms">
-      <Uri>https://github.com/dotnet/runtime</Uri>
-      <Sha>1dfd9438149f74ae11918a7b0709b8d58c61443f</Sha>
-    </Dependency>
-    <Dependency Name="System.Drawing.Common" Version="5.0.0-rc.1.20428.3" CoherentParentDependency="Microsoft.Private.Winforms">
-      <Uri>https://github.com/dotnet/runtime</Uri>
-      <Sha>1dfd9438149f74ae11918a7b0709b8d58c61443f</Sha>
->>>>>>> e83115f0
     </Dependency>
     <Dependency Name="System.Reflection.Emit" Version="5.0.0-alpha.1.19563.6">
       <Uri>https://github.com/dotnet/corefx</Uri>
       <Sha>5cee7c97d602f294e27c582d4dab81ec388f1d7b</Sha>
     </Dependency>
-<<<<<<< HEAD
     <Dependency Name="System.Reflection.MetadataLoadContext" Version="6.0.0-alpha.1.20426.9" CoherentParentDependency="Microsoft.Private.Winforms">
       <Uri>https://github.com/dotnet/runtime</Uri>
       <Sha>f1f6b3c01566c72b882cae42d5452942eb0d0e69</Sha>
@@ -103,49 +72,11 @@
     <Dependency Name="System.IO.Packaging" Version="6.0.0-alpha.1.20426.9" CoherentParentDependency="Microsoft.Private.Winforms">
       <Uri>https://github.com/dotnet/runtime</Uri>
       <Sha>f1f6b3c01566c72b882cae42d5452942eb0d0e69</Sha>
-=======
-    <Dependency Name="System.Reflection.MetadataLoadContext" Version="5.0.0-rc.1.20428.3" CoherentParentDependency="Microsoft.Private.Winforms">
-      <Uri>https://github.com/dotnet/runtime</Uri>
-      <Sha>1dfd9438149f74ae11918a7b0709b8d58c61443f</Sha>
-    </Dependency>
-    <Dependency Name="System.Security.AccessControl" Version="5.0.0-rc.1.20428.3" CoherentParentDependency="Microsoft.Private.Winforms">
-      <Uri>https://github.com/dotnet/runtime</Uri>
-      <Sha>1dfd9438149f74ae11918a7b0709b8d58c61443f</Sha>
-    </Dependency>
-    <Dependency Name="System.Security.Cryptography.Xml" Version="5.0.0-rc.1.20428.3" CoherentParentDependency="Microsoft.Private.Winforms">
-      <Uri>https://github.com/dotnet/runtime</Uri>
-      <Sha>1dfd9438149f74ae11918a7b0709b8d58c61443f</Sha>
-    </Dependency>
-    <Dependency Name="System.Security.Permissions" Version="5.0.0-rc.1.20428.3" CoherentParentDependency="Microsoft.Private.Winforms">
-      <Uri>https://github.com/dotnet/runtime</Uri>
-      <Sha>1dfd9438149f74ae11918a7b0709b8d58c61443f</Sha>
-    </Dependency>
-    <Dependency Name="System.Security.Principal.Windows" Version="5.0.0-rc.1.20428.3" CoherentParentDependency="Microsoft.Private.Winforms">
-      <Uri>https://github.com/dotnet/runtime</Uri>
-      <Sha>1dfd9438149f74ae11918a7b0709b8d58c61443f</Sha>
-    </Dependency>
-    <Dependency Name="System.Windows.Extensions" Version="5.0.0-rc.1.20428.3" CoherentParentDependency="Microsoft.Private.Winforms">
-      <Uri>https://github.com/dotnet/runtime</Uri>
-      <Sha>1dfd9438149f74ae11918a7b0709b8d58c61443f</Sha>
-    </Dependency>
-    <Dependency Name="Microsoft.NETCore.Platforms" Version="5.0.0-rc.1.20428.3" CoherentParentDependency="Microsoft.Private.Winforms">
-      <Uri>https://github.com/dotnet/runtime</Uri>
-      <Sha>1dfd9438149f74ae11918a7b0709b8d58c61443f</Sha>
-    </Dependency>
-    <Dependency Name="Microsoft.DotNet.Wpf.DncEng" Version="5.0.0-rc.1.20420.4">
-      <Uri>https://dev.azure.com/dnceng/internal/_git/dotnet-wpf-int</Uri>
-      <Sha>dd0c7d5c0a5ace1d5bfaa17f76cda8790baa6368</Sha>
-    </Dependency>
-    <Dependency Name="System.IO.Packaging" Version="5.0.0-rc.1.20428.3" CoherentParentDependency="Microsoft.Private.Winforms">
-      <Uri>https://github.com/dotnet/runtime</Uri>
-      <Sha>1dfd9438149f74ae11918a7b0709b8d58c61443f</Sha>
->>>>>>> e83115f0
     </Dependency>
     <Dependency Name="Microsoft.NETCore.Runtime.CoreCLR" Version="5.0.0-alpha1.19562.1">
       <Uri>https://github.com/dotnet/coreclr</Uri>
       <Sha>d5bb8bf2437d447750cf0203dd55bb5160ff36b8</Sha>
     </Dependency>
-<<<<<<< HEAD
     <Dependency Name="Microsoft.NETCore.ILDAsm" Version="6.0.0-alpha.1.20426.9" CoherentParentDependency="Microsoft.Private.Winforms">
       <Uri>https://github.com/dotnet/runtime</Uri>
       <Sha>f1f6b3c01566c72b882cae42d5452942eb0d0e69</Sha>
@@ -183,45 +114,6 @@
     <Dependency Name="Microsoft.DotNet.GenAPI" Version="5.0.0-beta.20426.6">
       <Uri>https://github.com/dotnet/arcade</Uri>
       <Sha>1d0daed1e3abd70fba67840b1e1cc60ce0c97b1e</Sha>
-=======
-    <Dependency Name="Microsoft.NETCore.ILDAsm" Version="5.0.0-rc.1.20428.3" CoherentParentDependency="Microsoft.Private.Winforms">
-      <Uri>https://github.com/dotnet/runtime</Uri>
-      <Sha>1dfd9438149f74ae11918a7b0709b8d58c61443f</Sha>
-    </Dependency>
-    <Dependency Name="Microsoft.NETCore.ILAsm" Version="5.0.0-rc.1.20428.3" CoherentParentDependency="Microsoft.Private.Winforms">
-      <Uri>https://github.com/dotnet/runtime</Uri>
-      <Sha>1dfd9438149f74ae11918a7b0709b8d58c61443f</Sha>
-    </Dependency>
-    <Dependency Name="System.Resources.Extensions" Version="5.0.0-rc.1.20428.3" CoherentParentDependency="Microsoft.Private.Winforms">
-      <Uri>https://github.com/dotnet/runtime</Uri>
-      <Sha>1dfd9438149f74ae11918a7b0709b8d58c61443f</Sha>
-    </Dependency>
-    <Dependency Name="Microsoft.NETCore.App.Internal" Version="5.0.0-rc.1.20428.3" CoherentParentDependency="Microsoft.Private.Winforms">
-      <Uri>https://github.com/dotnet/runtime</Uri>
-      <Sha>1dfd9438149f74ae11918a7b0709b8d58c61443f</Sha>
-    </Dependency>
-  </ProductDependencies>
-  <ToolsetDependencies>
-    <Dependency Name="Microsoft.DotNet.Arcade.Sdk" Version="5.0.0-beta.20419.21">
-      <Uri>https://github.com/dotnet/arcade</Uri>
-      <Sha>56a95cc477558c1ccdf16d7abe962849ea970ba4</Sha>
-    </Dependency>
-    <Dependency Name="Microsoft.DotNet.CodeAnalysis" Version="5.0.0-beta.20419.21">
-      <Uri>https://github.com/dotnet/arcade</Uri>
-      <Sha>56a95cc477558c1ccdf16d7abe962849ea970ba4</Sha>
-    </Dependency>
-    <Dependency Name="Microsoft.DotNet.Helix.Sdk" Version="5.0.0-beta.20419.21">
-      <Uri>https://github.com/dotnet/arcade</Uri>
-      <Sha>56a95cc477558c1ccdf16d7abe962849ea970ba4</Sha>
-    </Dependency>
-    <Dependency Name="Microsoft.DotNet.ApiCompat" Version="5.0.0-beta.20419.21">
-      <Uri>https://github.com/dotnet/arcade</Uri>
-      <Sha>56a95cc477558c1ccdf16d7abe962849ea970ba4</Sha>
-    </Dependency>
-    <Dependency Name="Microsoft.DotNet.GenAPI" Version="5.0.0-beta.20419.21">
-      <Uri>https://github.com/dotnet/arcade</Uri>
-      <Sha>56a95cc477558c1ccdf16d7abe962849ea970ba4</Sha>
->>>>>>> e83115f0
     </Dependency>
   </ToolsetDependencies>
 </Dependencies>